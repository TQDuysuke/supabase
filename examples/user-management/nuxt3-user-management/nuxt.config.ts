--- conflicted
+++ resolved
@@ -1,8 +1,3 @@
-<<<<<<< HEAD
-import { defineNuxtConfig } from 'nuxt/config'
-
-=======
->>>>>>> 73253881
 // https://v3.nuxtjs.org/api/configuration/nuxt.config
 export default defineNuxtConfig({
   devtools: { enabled: true },
