--- conflicted
+++ resolved
@@ -144,13 +144,9 @@
     { "source": "/docs/client/plfts", "destination": "/docs/reference/javascript/textSearch" },
     { "source": "/docs/client/phfts", "destination": "/docs/reference/javascript/textSearch" },
     { "source": "/docs/client/wfts", "destination": "/docs/reference/javascript/textSearch" },
-
-<<<<<<< HEAD
     { "source": "/blog/page/:match*", "destination": "/blog" },
     { "source": "/blog/tags", "destination": "/blog" }
-=======
     { "source": "/docs/pricing", "destination": "/pricing" }
->>>>>>> b8f9cc5c
   ],
   "trailingSlash": false
 }