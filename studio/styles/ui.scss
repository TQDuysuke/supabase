--- conflicted
+++ resolved
@@ -414,11 +414,12 @@
   }
 }
 
-<<<<<<< HEAD
 .form-field-markdown {
   a {
     @apply text-brand-900 transition opacity-75 hover:opacity-100 underline;
-=======
+  }
+}
+
 .view-icon {
   rect {
     @apply fill-blue-500 stroke-blue-500;
@@ -435,6 +436,5 @@
   }
   line {
     @apply stroke-green-500;
->>>>>>> 75d50180
   }
 }