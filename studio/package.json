--- conflicted
+++ resolved
@@ -105,11 +105,7 @@
     "@types/semver": "^7.3.9",
     "@types/sqlstring": "^2.3.0",
     "@types/zxcvbn": "^4.4.1",
-<<<<<<< HEAD
-    "autoprefixer": "10.4.5",
-=======
     "autoprefixer": "^10.4.2",
->>>>>>> 9575f9ed
     "babel-loader": "^8.2.3",
     "jest": "^27.4.0",
     "jest-canvas-mock": "^2.3.1",
