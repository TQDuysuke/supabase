import dayjs from 'dayjs'
import { FC, useEffect, useState } from 'react'
import { observer } from 'mobx-react-lite'
import { Typography, Loading, IconArrowRight } from '@supabase/ui'

import { useProjectPaygStatistics, useProjectSubscription, useStore } from 'hooks'
import { STRIPE_PRODUCT_IDS, TIME_PERIODS_REPORTS, TIME_PERIODS_BILLING } from 'lib/constants'
import { SettingsLayout } from 'components/layouts'
import LoadingUI from 'components/ui/Loading'
import { PAYGUsage, Subscription, Invoices } from 'components/interfaces/Billing'

import ProjectUsage from 'components/ui/Usage'
import DateRangePicker from 'components/to-be-cleaned/DateRangePicker'
import { PaygStats } from 'components/interfaces/Billing/PAYGUsage/PAYGUsage.types'
<<<<<<< HEAD
import { Project } from '../../../../../types'
=======
import { NextPageWithLayout } from 'types'
>>>>>>> 07a8e1ce

type ProjectBillingProps = {} & any
const ProjectBilling: NextPageWithLayout = ({ store }: ProjectBillingProps) => {
  const { ui } = useStore()
  const project = ui.selectedProject

  return (
    <div className="content h-full w-full overflow-y-auto">
      <div className="mx-auto w-full">
        <Settings project={project} />
      </div>
    </div>
  )
}

ProjectBilling.getLayout = (page) => (
  <SettingsLayout title="Billing and Usage">{page}</SettingsLayout>
)

export default observer(ProjectBilling)

type SettingsProps = {
  project?: Project
}
const Settings: FC<SettingsProps> = ({ project }) => {
  const { ui } = useStore()

  const {
    subscription,
    isLoading: loading,
    error,
  } = useProjectSubscription(ui.selectedProject?.ref)

  const { paygStats }: { paygStats: PaygStats | undefined } = useProjectPaygStatistics(
    ui.selectedProject?.ref,
    subscription?.tier?.supabase_prod_id
  )

  const [dateRange, setDateRange] = useState<any>()

  useEffect(() => {
    if (error) {
      ui.setNotification({
        category: 'error',
        message: `Failed to get project subscription: ${error?.message ?? 'unknown'}`,
      })
    }
  }, [error])

  if (!subscription) {
    return <LoadingUI />
  }

  return (
    <div className="container max-w-4xl space-y-8 p-4">
      <Subscription
        loading={loading}
        project={project}
        subscription={subscription}
        paygStats={paygStats}
        currentPeriodStart={subscription?.billing.current_period_start}
        currentPeriodEnd={subscription?.billing.current_period_end}
      />
      {loading ? (
        <Loading active={loading}>
          <div className="border-panel-border-light dark:border-panel-border-dark mb-8 w-full overflow-hidden rounded border">
            <div className="bg-panel-body-light dark:bg-panel-body-dark flex items-center justify-center px-6 py-6">
              <Typography.Text>Loading usage breakdown</Typography.Text>
            </div>
          </div>
        </Loading>
      ) : subscription?.tier?.prod_id === STRIPE_PRODUCT_IDS.PAYG ? (
        <div>
          <div className="mb-4 flex items-center space-x-3">
            <DateRangePicker
              onChange={setDateRange}
              value={TIME_PERIODS_BILLING[0].key}
              options={[...TIME_PERIODS_BILLING, ...TIME_PERIODS_REPORTS]}
              loading={loading}
              currentBillingPeriodStart={subscription?.billing.current_period_start}
            />
            {dateRange && (
              <div className="flex items-center space-x-2">
                <Typography.Text type="secondary">
                  {dayjs(dateRange.period_start.date).format('MMM D, YYYY')}
                </Typography.Text>
                <Typography.Text type="secondary" className="opacity-50">
                  <IconArrowRight size={12} />
                </Typography.Text>
                <Typography.Text type="secondary">
                  {dayjs(dateRange.period_end.date).format('MMM D, YYYY')}
                </Typography.Text>
              </div>
            )}
          </div>
          {paygStats && <PAYGUsage paygStats={paygStats} dateRange={dateRange} />}
        </div>
      ) : (
        <ProjectUsage projectRef={project?.ref} subscription_id={project?.subscription_id} />
      )}
      <div className="space-y-2">
        <h4 className="text-lg">Invoices</h4>
        <Invoices projectRef={ui.selectedProject?.ref ?? ''} />
      </div>
    </div>
  )
}<|MERGE_RESOLUTION|>--- conflicted
+++ resolved
@@ -12,11 +12,8 @@
 import ProjectUsage from 'components/ui/Usage'
 import DateRangePicker from 'components/to-be-cleaned/DateRangePicker'
 import { PaygStats } from 'components/interfaces/Billing/PAYGUsage/PAYGUsage.types'
-<<<<<<< HEAD
 import { Project } from '../../../../../types'
-=======
 import { NextPageWithLayout } from 'types'
->>>>>>> 07a8e1ce
 
 type ProjectBillingProps = {} & any
 const ProjectBilling: NextPageWithLayout = ({ store }: ProjectBillingProps) => {
