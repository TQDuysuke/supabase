--- conflicted
+++ resolved
@@ -4,8 +4,11 @@
 import { noop } from 'lodash'
 import { observer } from 'mobx-react-lite'
 import { useState } from 'react'
-<<<<<<< HEAD
-=======
+
+import NoSearchResults from 'components/to-be-cleaned/NoSearchResults'
+import Table from 'components/to-be-cleaned/Table'
+import { useCheckPermissions, useStore } from 'hooks'
+import { EXCLUDED_SCHEMAS } from 'lib/constants/schemas'
 import {
   Button,
   IconChevronLeft,
@@ -16,17 +19,6 @@
   IconTrash,
   Input,
 } from 'ui'
->>>>>>> 0dcda050
-
-import NoSearchResults from 'components/to-be-cleaned/NoSearchResults'
-import Table from 'components/to-be-cleaned/Table'
-import { useCheckPermissions, useStore } from 'hooks'
-<<<<<<< HEAD
-import { EXCLUDED_SCHEMAS } from 'lib/constants/schemas'
-import { Button, IconChevronLeft, IconEdit3, IconPlus, IconSearch, IconTrash, Input } from 'ui'
-=======
-import { ScaffoldHeader } from 'components/layouts/Scaffold'
->>>>>>> 0dcda050
 
 interface ColumnListProps {
   selectedTable: PostgresTable
