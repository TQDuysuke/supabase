--- conflicted
+++ resolved
@@ -12,10 +12,6 @@
 const RevokeAppModal = ({ selectedApp, onClose }: RevokeAppModalProps) => {
   const { ui } = useStore()
   const { slug } = useParams()
-<<<<<<< HEAD
-  const { mutateAsync: revokeAuthorizedApp, isLoading: isDeleting } =
-    useAuthorizedAppRevokeMutation()
-=======
   const { mutate: revokeAuthorizedApp, isLoading: isDeleting } = useAuthorizedAppRevokeMutation({
     onSuccess: () => {
       ui.setNotification({
@@ -25,22 +21,11 @@
       onClose()
     },
   })
->>>>>>> 41bd4ca2
 
   const onConfirmDelete = async () => {
     if (!slug) return console.error('Slug is required')
     if (!selectedApp?.id) return console.error('App ID is required')
-<<<<<<< HEAD
-
-    await revokeAuthorizedApp({ slug, id: selectedApp?.id })
-    ui.setNotification({
-      category: 'success',
-      message: `Successfully revoked the app "${selectedApp?.name}"`,
-    })
-    onClose()
-=======
     revokeAuthorizedApp({ slug, id: selectedApp?.id })
->>>>>>> 41bd4ca2
   }
 
   return (
