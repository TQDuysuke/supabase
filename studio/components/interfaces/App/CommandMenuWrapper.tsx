--- conflicted
+++ resolved
@@ -15,16 +15,12 @@
 
 const CommandMenuWrapper = ({ children }: PropsWithChildren<{}>) => {
   const { ref } = useParams()
-<<<<<<< HEAD
-  const { content, ui } = useStore()
+  const { ui } = useStore()
 
   const { opt_in_tags } = ui.selectedOrganization ?? {}
 
   const isOptedInToAI = opt_in_tags?.includes('AI_SQL_GENERATOR_OPT_IN') ?? false
-=======
-  const { ui } = useStore()
   const snap = useSqlEditorStateSnapshot()
->>>>>>> f71f920e
 
   const { data: profile } = useProfileQuery()
   const { data: settings } = useProjectApiQuery({ projectRef: ref })
