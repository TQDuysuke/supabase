--- conflicted
+++ resolved
@@ -29,24 +29,12 @@
 
   const onActivateCustomDomain = async () => {
     if (!projectRef) return console.error('Project ref is required')
-<<<<<<< HEAD
-
-    await activateCustomDomain({ projectRef })
-    ui.setNotification({ category: 'success', message: `Successfully activated custom domain` })
-    setIsActivateConfirmModalVisible(false)
-=======
     activateCustomDomain({ projectRef })
->>>>>>> 41bd4ca2
   }
 
   const onCancelCustomDomain = async () => {
     if (!projectRef) return console.error('Project ref is required')
-<<<<<<< HEAD
-
-    await deleteCustomDomain({ projectRef })
-=======
     deleteCustomDomain({ projectRef })
->>>>>>> 41bd4ca2
   }
 
   return (
