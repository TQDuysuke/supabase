--- conflicted
+++ resolved
@@ -6,10 +6,6 @@
 import { Children, ReactNode, useState } from 'react'
 import { CopyToClipboard } from 'react-copy-to-clipboard'
 import { Light as SyntaxHighlighter, SyntaxHighlighterProps } from 'react-syntax-highlighter'
-<<<<<<< HEAD
-=======
-
->>>>>>> fc5ef8ba
 import { cn } from '../../lib/utils/cn'
 import { Button } from '../Button/Button'
 import { monokaiCustomTheme } from './CodeBlock.utils'
