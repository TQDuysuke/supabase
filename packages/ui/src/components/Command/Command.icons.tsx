import React from 'react'

interface AiIconProps {
  className?: string
}

<<<<<<< HEAD
export const AiIcon = ({ className = 'text-brand-900 w-6 h-6' }: AiIconProps) => (
=======
export const AiIcon = ({ className = 'text-brand' }: AiIconProps) => (
>>>>>>> 8f033423
  <svg
    className={className}
    width="16"
    height="16"
    viewBox="0 0 16 16"
    fill="none"
    xmlns="http://www.w3.org/2000/svg"
  >
    <path
      d="M9.7003 13.379L8.33022 14.9739C7.99629 15.3626 7.35899 15.1265 7.35899 14.614V10.2188L2.13597 10.2188C1.20712 10.2189 0.693015 9.14211 1.277 8.4198L7.24456 1.03867C7.5719 0.633801 8.22633 0.865262 8.22633 1.3859V5.71008H13.7967C14.7348 5.71008 15.2458 6.80561 14.6431 7.52442L14.1628 8.09707"
      stroke="currentColor"
      strokeMiterlimit="10"
      strokeLinecap="round"
      strokeLinejoin="round"
    />
    <path
      d="M12.2534 14.3848L12.5765 13.4148C12.7202 12.9836 12.9624 12.5917 13.2839 12.2702C13.6053 11.9488 13.9972 11.7066 14.4285 11.5628L15.3984 11.2398C15.5808 11.179 15.5808 10.921 15.3984 10.8603L14.4285 10.5372C13.9972 10.3935 13.6053 10.1513 13.2839 9.8298C12.9624 9.50834 12.7202 9.11646 12.5765 8.68518L12.2534 7.71525C12.1927 7.53285 11.9347 7.53285 11.8739 7.71525L11.5509 8.68518C11.4071 9.11646 11.1649 9.50834 10.8435 9.8298C10.522 10.1513 10.1301 10.3935 9.69885 10.5372L8.72892 10.8603C8.54652 10.921 8.54652 11.179 8.72892 11.2398L9.69885 11.5628C10.1301 11.7066 10.522 11.9488 10.8435 12.2702C11.1649 12.5917 11.4071 12.9836 11.5509 13.4148L11.8739 14.3848C11.9347 14.5672 12.1927 14.5672 12.2534 14.3848Z"
      fill="currentColor"
    />
  </svg>
)

export const AiIconChat = () => (
  <div
    className="w-7 h-7
    bg-gradient-to-r from-brand to-brand-300

    ring-brand-600
    ring-1

    rounded-md border border-brand-400 flex items-center justify-center
    shadow-sm
    "
  >
    <svg
      xmlns="http://www.w3.org/2000/svg"
      fill="none"
      viewBox="0 0 24 24"
      strokeWidth="1.5"
      stroke="currentColor"
      className="w-4 h-4 text-white"
    >
      <path
        strokeLinecap="round"
        strokeLinejoin="round"
        d="M9.813 15.904L9 18.75l-.813-2.846a4.5 4.5 0 00-3.09-3.09L2.25 12l2.846-.813a4.5 4.5 0 003.09-3.09L9 5.25l.813 2.846a4.5 4.5 0 003.09 3.09L15.75 12l-2.846.813a4.5 4.5 0 00-3.09 3.09zM18.259 8.715L18 9.75l-.259-1.035a3.375 3.375 0 00-2.455-2.456L14.25 6l1.036-.259a3.375 3.375 0 002.455-2.456L18 2.25l.259 1.035a3.375 3.375 0 002.456 2.456L21.75 6l-1.035.259a3.375 3.375 0 00-2.456 2.456zM16.894 20.567L16.5 21.75l-.394-1.183a2.25 2.25 0 00-1.423-1.423L13.5 18.75l1.183-.394a2.25 2.25 0 001.423-1.423l.394-1.183.394 1.183a2.25 2.25 0 001.423 1.423l1.183.394-1.183.394a2.25 2.25 0 00-1.423 1.423z"
      />
    </svg>
  </div>
)<|MERGE_RESOLUTION|>--- conflicted
+++ resolved
@@ -4,11 +4,7 @@
   className?: string
 }
 
-<<<<<<< HEAD
-export const AiIcon = ({ className = 'text-brand-900 w-6 h-6' }: AiIconProps) => (
-=======
 export const AiIcon = ({ className = 'text-brand' }: AiIconProps) => (
->>>>>>> 8f033423
   <svg
     className={className}
     width="16"
