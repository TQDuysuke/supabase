'use client'

import * as DropdownMenuPrimitive from '@radix-ui/react-dropdown-menu'
import { flatten } from 'lodash'
import React, { useEffect, useRef, useState } from 'react'

import { FormLayout } from '../../lib/Layout/FormLayout/FormLayout'
import InputErrorIcon from '../../lib/Layout/InputErrorIcon'
import InputIconContainer from '../../lib/Layout/InputIconContainer'
import styleHandler from '../../lib/theme/styleHandler'
import { cn } from '../../lib/utils/cn'
import { useFormContext } from '../Form/FormContext'
import { SelectContext } from './SelectContext'
<<<<<<< HEAD
=======
import { Check } from 'lucide-react'
>>>>>>> fc5ef8ba

export interface Props extends Omit<React.InputHTMLAttributes<HTMLButtonElement>, 'size'> {
  className?: string
  buttonClassName?: string
  children: React.ReactNode
  descriptionText?: string | React.ReactNode
  error?: string
  icon?: any
  id?: string
  label?: string | React.ReactNode
  labelOptional?: string
  layout?: 'horizontal' | 'vertical'
  style?: React.CSSProperties
  value?: any
  reveal?: boolean
  actions?: React.ReactNode
  size?: 'tiny' | 'small' | 'medium' | 'large' | 'xlarge'
  defaultValue?: any
  validation?: (x: any) => void
  optionsWidth?: number
  // override the button prop for onchange we only return a single value
  // rather than a ChangeEvent<HTMLButtonElement>
  onChange?: (x: any) => void
}

/**
 * @deprecated Use ./Select_shadcn_ or follow ComboBox convention or use ./ui-patterns/multi-select
 */
function Listbox({
  children,
  className,
  buttonClassName,
  descriptionText,
  error,
  icon,
  id = '',
  name = '',
  label,
  labelOptional,
  layout,
  value = undefined,
  onChange,
  onFocus,
  onBlur,
  style,
  size = 'medium',
  defaultValue,
  validation,
  disabled,
  optionsWidth,
}: Props) {
  const [selected, setSelected] = useState(undefined)
  const [selectedNode, setSelectedNode] = useState<any>({})

  const __styles = styleHandler('listbox')

  const triggerRef = useRef<HTMLButtonElement>(null)

  const { formContextOnChange, values, errors, handleBlur, touched, fieldLevelValidation } =
    useFormContext()

  if (values && !value) {
    value = values[id || name]
    defaultValue = values[id || name]
  }

  function handleBlurEvent(e: React.FocusEvent<HTMLButtonElement>) {
    if (handleBlur) handleBlur(e)
    if (onBlur) onBlur(e)
  }

  if (!error) {
    if (errors && !error) error = errors[id || name]
    error = touched && touched[id || name] ? error : undefined
  }

  useEffect(() => {
    if (value !== undefined) {
      setSelected(value)
    }
  }, [value])

  useEffect(() => {
    // handle listbox options width size

    function handleResize() {
      // Set window width/height to state

      // [Joshen] Note this causes some style conflicts if there are multiple listboxes
      // rendered on the same page. All listbox option widths will be that of the latest
      // listbox component that got rendered, rather than following its parent
      document.documentElement.style.setProperty(
        '--width-listbox',
        `${optionsWidth ? optionsWidth : triggerRef.current?.offsetWidth}px`
      )
    }

    // Add event listener
    window.addEventListener('resize', handleResize)

    // Call handler right away so state gets updated with initial window size
    handleResize()

    // Remove event listener on cleanup
    return () => window.removeEventListener('resize', handleResize)
  }, [])

  useEffect(() => {
    const data: any = children
    const content: any = flatten(data)

    function findNode(_value: any) {
      return content.find((node: any) => node.props.value === _value)
    }

    /*
     * value prop overrides everything
     */
    if (value) {
      setSelected(value)
      const node: any = findNode(value)
      setSelectedNode(node?.props ? node.props : undefined)
      return
    }

    /*
     * if no value prop, then use selected state
     */
    if (selected) {
      const node: any = findNode(selected)
      setSelectedNode(node?.props ? node.props : undefined)
      return
    } else if (defaultValue) {
      setSelected(defaultValue)
      const node: any = findNode(selected)
      setSelectedNode(node?.props ? node.props : undefined)
      return
    } else {
      /*
       * if no selected value (including a `defaultvalue`), then use first child
       */
      setSelectedNode(content[0]?.props)
      return
    }
  }, [selected])

  function handleOnChange(value: any) {
    if (onChange) onChange(value)
    setSelected(value)

    /*
     * Create change event for formik
     * formik expects an input change event
     */
    let event: any = {}
    event.target = {
      type: 'select',
      name: name,
      id: id,
      value: value,
      checked: undefined,
      // outerHTML: undefined,
      // options: undefined,
      // multiple: undefined,
    }

    // update form
    // Create a new 'change' event
    if (formContextOnChange) formContextOnChange(event)
    // run field level validation
    if (validation) fieldLevelValidation(id, validation(value))
  }

  let selectClasses = [__styles.container, __styles.base, buttonClassName]
  let addonBeforeClasses = [__styles.addOnBefore]

  if (error) selectClasses.push(__styles.variants.error)
  if (!error) selectClasses.push(__styles.variants.standard)
  // if (icon) selectClasses.push(SelectStyles['sbui-listbox--with-icon'])
  if (icon) addonBeforeClasses.push(__styles.with_icon)
  // if (size) selectClasses.push(SelectStyles[`sbui-listbox--${size}`])
  if (size) selectClasses.push(__styles.size[size])
  // if (borderless) selectClasses.push(SelectStyles['sbui-listbox--borderless'])
  if (disabled) selectClasses.push(__styles.disabled)

  return (
    <FormLayout
      label={label}
      labelOptional={labelOptional}
      layout={layout}
      id={id}
      error={error}
      descriptionText={descriptionText}
      className={className}
      style={style}
      size={size}
    >
      <DropdownMenuPrimitive.Root>
        <DropdownMenuPrimitive.Trigger asChild disabled={disabled}>
          <button
            data-size={size}
            ref={triggerRef}
            className={cn(selectClasses)}
            onBlur={handleBlurEvent}
            onFocus={onFocus}
            name={name}
            id={id}
          >
            <span className={cn(addonBeforeClasses)}>
              {icon && <InputIconContainer size={size} icon={icon} />}
              {selectedNode?.addOnBefore && <selectedNode.addOnBefore />}
              <span className={__styles.label}>{selectedNode?.label}</span>
            </span>
            <span className={__styles.chevron_container}>
              <svg
                className={__styles.chevron}
                xmlns="http://www.w3.org/2000/svg"
                viewBox="0 0 20 20"
                fill="currentColor"
                aria-hidden="true"
              >
                <path
                  fillRule="evenodd"
                  d="M10 3a1 1 0 01.707.293l3 3a1 1 0 01-1.414 1.414L10 5.414 7.707 7.707a1 1 0 01-1.414-1.414l3-3A1 1 0 0110 3zm-3.707 9.293a1 1 0 011.414 0L10 14.586l2.293-2.293a1 1 0 011.414 1.414l-3 3a1 1 0 01-1.414 0l-3-3a1 1 0 010-1.414z"
                  clipRule="evenodd"
                />
              </svg>
            </span>
            {error && (
              <div className={__styles.actions_container}>
                {error && <InputErrorIcon size={size} />}
              </div>
            )}
          </button>
        </DropdownMenuPrimitive.Trigger>
        <DropdownMenuPrimitive.Content
          sideOffset={6}
          loop={true}
          side={'bottom'}
          align="center"
          className={__styles.options_container}
        >
          <div>
            <SelectContext.Provider value={{ onChange: handleOnChange, selected }}>
              {children}
            </SelectContext.Provider>
          </div>
        </DropdownMenuPrimitive.Content>
      </DropdownMenuPrimitive.Root>
    </FormLayout>
  )
}

interface OptionProps {
  id?: string
  value: any
  label: string
  disabled?: boolean
  children?: React.ReactNode | (({ active, selected }: any) => React.ReactNode)
  className?: string
  addOnBefore?: ({ active, selected }: any) => React.ReactNode
}

type addOnBefore = {
  selected: boolean
  active: boolean
}

/**
 * @deprecated Use ./Select_shadcn_ or follow ComboBox convention or use ./ui-patterns/multi-select
 */
function SelectOption({
  id,
  value,
  label,
  disabled = false,
  children,
  className = '',
  addOnBefore,
}: OptionProps) {
  const __styles = styleHandler('listbox')

  return (
    <SelectContext.Consumer>
      {({ onChange, selected }) => {
        const active = selected === value ? true : false

        return (
          <DropdownMenuPrimitive.Item
            key={id}
            className={cn(
              __styles.option,
              active ? __styles.option_active : ' ',
              disabled ? __styles.option_disabled : ' ',
              className
            )}
            onSelect={() => (!disabled ? onChange(value) : {})}
          >
            <div className={__styles.option_inner}>
              {addOnBefore && addOnBefore({ active, selected })}
              <span>
                {typeof children === 'function' ? children({ active, selected }) : children}
              </span>
            </div>

            {active ? (
              <span
                className={cn(__styles.option_check, active ? __styles.option_check_active : '')}
              >
                <Check className={__styles.option_check_icon} aria-hidden="true" />
              </span>
            ) : null}
          </DropdownMenuPrimitive.Item>
        )
      }}
    </SelectContext.Consumer>
  )
}

Listbox.Option = SelectOption

export default Listbox<|MERGE_RESOLUTION|>--- conflicted
+++ resolved
@@ -4,6 +4,7 @@
 import { flatten } from 'lodash'
 import React, { useEffect, useRef, useState } from 'react'
 
+import { Check } from 'lucide-react'
 import { FormLayout } from '../../lib/Layout/FormLayout/FormLayout'
 import InputErrorIcon from '../../lib/Layout/InputErrorIcon'
 import InputIconContainer from '../../lib/Layout/InputIconContainer'
@@ -11,10 +12,6 @@
 import { cn } from '../../lib/utils/cn'
 import { useFormContext } from '../Form/FormContext'
 import { SelectContext } from './SelectContext'
-<<<<<<< HEAD
-=======
-import { Check } from 'lucide-react'
->>>>>>> fc5ef8ba
 
 export interface Props extends Omit<React.InputHTMLAttributes<HTMLButtonElement>, 'size'> {
   className?: string
