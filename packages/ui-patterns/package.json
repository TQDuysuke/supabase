{
  "name": "ui-patterns",
  "main": "./index.tsx",
  "types": "./index.tsx",
  "license": "MIT",
  "sideEffects": false,
  "scripts": {
    "typecheck": "tsc --noEmit"
  },
  "dependencies": {
    "@monaco-editor/react": "^4.6.0",
    "@supabase/sql-to-rest": "^0.1.4",
    "cmdk": "^0.2.1",
    "common": "*",
    "common-tags": "^1.8.2",
    "framer-motion": "^11.1.9",
    "lodash": "*",
    "lucide-react": "*",
    "monaco-editor": "*",
    "next-themes": "*",
    "react-error-boundary": "^4.0.12",
    "react-hot-toast": "*",
    "react-markdown": "^9.0.1",
    "react-syntax-highlighter": "^15.5.0",
    "react-tooltip": "*",
    "reactflow": "*",
    "remark-gfm": "^4.0.0",
    "sql-formatter": "^15.3.1",
    "tsconfig": "*",
    "ui": "*",
    "valtio": "*"
  },
  "devDependencies": {
<<<<<<< HEAD
    "@testing-library/react": "^15.0.1",
    "@testing-library/jest-dom": "^6.4.2",
    "@testing-library/react": "^15.0.1",
    "@testing-library/user-event": "^14.5.2",
    "api-types": "*",
    "jest": "^29.7.0"
=======
    "@types/common-tags": "^1.8.4",
    "api-types": "*"
>>>>>>> 8643c254
  },
  "peerDependencies": {
    "next": "*",
    "react": "*",
    "react-dom": "*"
  }
}<|MERGE_RESOLUTION|>--- conflicted
+++ resolved
@@ -31,17 +31,13 @@
     "valtio": "*"
   },
   "devDependencies": {
-<<<<<<< HEAD
     "@testing-library/react": "^15.0.1",
     "@testing-library/jest-dom": "^6.4.2",
     "@testing-library/react": "^15.0.1",
     "@testing-library/user-event": "^14.5.2",
+    "@types/common-tags": "^1.8.4",
     "api-types": "*",
     "jest": "^29.7.0"
-=======
-    "@types/common-tags": "^1.8.4",
-    "api-types": "*"
->>>>>>> 8643c254
   },
   "peerDependencies": {
     "next": "*",
