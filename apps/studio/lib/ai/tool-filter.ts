--- conflicted
+++ resolved
@@ -27,7 +27,6 @@
     'get_advisors',
 
     // Local tools
-    'get_policies',
     'display_query',
     'display_edge_function',
     'rename_chat',
@@ -93,20 +92,16 @@
   rename_chat: TOOL_CATEGORIES.UI,
   search_docs: TOOL_CATEGORIES.UI,
 
-  // Schema tools - MCP and local
+  // Schema tools - MCP
   list_tables: TOOL_CATEGORIES.SCHEMA,
   list_extensions: TOOL_CATEGORIES.SCHEMA,
   list_edge_functions: TOOL_CATEGORIES.SCHEMA,
   list_branches: TOOL_CATEGORIES.SCHEMA,
-<<<<<<< HEAD
-  get_policies: TOOL_CATEGORIES.SCHEMA,
-=======
   list_policies: TOOL_CATEGORIES.SCHEMA,
   getSchemaTables: TOOL_CATEGORIES.SCHEMA,
   getRlsKnowledge: TOOL_CATEGORIES.SCHEMA,
   getFunctions: TOOL_CATEGORIES.SCHEMA,
   getEdgeFunctionKnowledge: TOOL_CATEGORIES.SCHEMA,
->>>>>>> b1261751
 
   // Log tools - MCP and local
   get_advisors: TOOL_CATEGORIES.LOG,
