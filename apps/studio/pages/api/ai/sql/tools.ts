import { tool } from 'ai'
import { stripIndent } from 'common-tags'
import { z } from 'zod'

import { getDatabasePolicies } from 'data/database-policies/database-policies-query'
import { getEntityDefinitionsSql } from 'data/database/entity-definitions-query'
import { executeSql } from 'data/sql/execute-sql-query'
import { processSql, renderSupabaseJs } from '@supabase/sql-to-rest'
import { getDatabaseFunctions } from 'data/database-functions/database-functions-query'

export const getTools = ({
  projectRef,
  connectionString,
  authorization,
  includeSchemaMetadata,
}: {
  projectRef: string
  connectionString: string
  authorization?: string
  includeSchemaMetadata: boolean
}) => {
  return {
    getSchema: tool({
      description: 'Get more information about one or more schemas',
      parameters: z.object({
        schemas: z.array(z.string()).describe('The schema names to get the definitions for'),
      }),
      execute: async ({ schemas }) => {
        try {
          const result = includeSchemaMetadata
            ? await executeSql(
                {
                  projectRef,
                  connectionString,
                  sql: getEntityDefinitionsSql({ schemas }),
                },
                undefined,
                {
                  'Content-Type': 'application/json',
                  ...(authorization && { Authorization: authorization }),
                }
              )
            : { result: [] }

          return result
        } catch (error) {
          console.error('Failed to execute SQL:', error)
          return `Failed to fetch schema: ${error}`
        }
      },
    }),
    convertSqlToSupabaseJs: tool({
      description: 'Convert an sql query into supabase-js client code',
      parameters: z.object({
        sql: z
          .string()
          .describe(
            'The sql statement to convert. Only a subset of statements are supported currently. '
          ),
      }),
      execute: async ({ sql }) => {
        try {
          const statement = await processSql(sql)
          const { code } = await renderSupabaseJs(statement)
          return code
        } catch (error) {
          return `Failed to convert SQL: ${error}`
        }
      },
    }),
    getRlsKnowledge: tool({
      description:
        'Get existing policies and examples and instructions on how to write RLS policies',
      parameters: z.object({
        schemas: z.array(z.string()).describe('The schema names to get the policies for'),
      }),
      execute: async ({ schemas }) => {
        const data = includeSchemaMetadata
          ? await getDatabasePolicies(
              {
                projectRef,
                connectionString,
              },
              undefined,
              {
                'Content-Type': 'application/json',
                ...(authorization && { Authorization: authorization }),
              }
            )
          : []

        const formattedPolicies = data
          .map(
            (policy) => `
          Policy Name: "${policy.name}"
          Action: ${policy.action}
          Roles: ${policy.roles.join(', ')}
          Command: ${policy.command}
          Definition: ${policy.definition}
          ${policy.check ? `Check: ${policy.check}` : ''}
        `
          )
          .join('\n')

        return stripIndent`
          You're a Supabase Postgres expert in writing row level security policies. Your purpose is to
          generate a policy with the constraints given by the user. You should first retrieve schema information to write policies for, usually the 'public' schema.

          The output should use the following instructions:
          - The generated SQL must be valid SQL.
          - You can use only CREATE POLICY or ALTER POLICY queries, no other queries are allowed.
          - Always use double apostrophe in SQL strings (eg. 'Night''s watch')
          - You can add short explanations to your messages.
          - The result should be a valid markdown. The SQL code should be wrapped in \`\`\` (including sql language tag).
          - Always use "auth.uid()" instead of "current_user".
          - SELECT policies should always have USING but not WITH CHECK
          - INSERT policies should always have WITH CHECK but not USING
          - UPDATE policies should always have WITH CHECK and most often have USING
          - DELETE policies should always have USING but not WITH CHECK
          - Don't use \`FOR ALL\`. Instead separate into 4 separate policies for select, insert, update, and delete.
          - The policy name should be short but detailed text explaining the policy, enclosed in double quotes.
          - Always put explanations as separate text. Never use inline SQL comments.
          - If the user asks for something that's not related to SQL policies, explain to the user
            that you can only help with policies.
          - Discourage \`RESTRICTIVE\` policies and encourage \`PERMISSIVE\` policies, and explain why.

          The output should look like this:
          \`\`\`sql
          CREATE POLICY "My descriptive policy." ON books FOR INSERT to authenticated USING ( (select auth.uid()) = author_id ) WITH ( true );
          \`\`\`

          Since you are running in a Supabase environment, take note of these Supabase-specific additions:

          ## Authenticated and unauthenticated roles

          Supabase maps every request to one of the roles:

          - \`anon\`: an unauthenticated request (the user is not logged in)
          - \`authenticated\`: an authenticated request (the user is logged in)

          These are actually [Postgres Roles](/docs/guides/database/postgres/roles). You can use these roles within your Policies using the \`TO\` clause:

          \`\`\`sql
          create policy "Profiles are viewable by everyone"
          on profiles
          for select
          to authenticated, anon
          using ( true );

          -- OR

          create policy "Public profiles are viewable only by authenticated users"
          on profiles
          for select
          to authenticated
          using ( true );
          \`\`\`

          Note that \`for ...\` must be added after the table but before the roles. \`to ...\` must be added after \`for ...\`:

          ### Incorrect
          \`\`\`sql
          create policy "Public profiles are viewable only by authenticated users"
          on profiles
          to authenticated
          for select
          using ( true );
          \`\`\`

          ### Correct
          \`\`\`sql
          create policy "Public profiles are viewable only by authenticated users"
          on profiles
          for select
          to authenticated
          using ( true );
          \`\`\`

          ## Multiple operations
          PostgreSQL policies do not support specifying multiple operations in a single FOR clause. You need to create separate policies for each operation.

          ### Incorrect
          \`\`\`sql
          create policy "Profiles can be created and deleted by any user"
          on profiles
          for insert, delete -- cannot create a policy on multiple operators
          to authenticated
          with check ( true )
          using ( true );
          \`\`\`

          ### Correct
          \`\`\`sql
          create policy "Profiles can be created by any user"
          on profiles
          for insert
          to authenticated
          with check ( true );

          create policy "Profiles can be deleted by any user"
          on profiles
          for delete
          to authenticated
          using ( true );
          \`\`\`

          ## Helper functions

          Supabase provides some helper functions that make it easier to write Policies.

          ### \`auth.uid()\`

          Returns the ID of the user making the request.

          ### \`auth.jwt()\`

          Returns the JWT of the user making the request. Anything that you store in the user's \`raw_app_meta_data\` column or the \`raw_user_meta_data\` column will be accessible using this function. It's important to know the distinction between these two:

          - \`raw_user_meta_data\` - can be updated by the authenticated user using the \`supabase.auth.update()\` function. It is not a good place to store authorization data.
          - \`raw_app_meta_data\` - cannot be updated by the user, so it's a good place to store authorization data.

          The \`auth.jwt()\` function is extremely versatile. For example, if you store some team data inside \`app_metadata\`, you can use it to determine whether a particular user belongs to a team. For example, if this was an array of IDs:

          \`\`\`sql
          create policy "User is in team"
          on my_table
          to authenticated
          using ( team_id in (select auth.jwt() -> 'app_metadata' -> 'teams'));
          \`\`\`

          ### MFA

          The \`auth.jwt()\` function can be used to check for [Multi-Factor Authentication](/docs/guides/auth/auth-mfa#enforce-rules-for-mfa-logins). For example, you could restrict a user from updating their profile unless they have at least 2 levels of authentication (Assurance Level 2):

          \`\`\`sql
          create policy "Restrict updates."
          on profiles
          as restrictive
          for update
          to authenticated using (
            (select auth.jwt()->>'aal') = 'aal2'
          );
          \`\`\`

          ## RLS performance recommendations

          Every authorization system has an impact on performance. While row level security is powerful, the performance impact is important to keep in mind. This is especially true for queries that scan every row in a table - like many \`select\` operations, including those using limit, offset, and ordering.

          Based on a series of [tests](https://github.com/GaryAustin1/RLS-Performance), we have a few recommendations for RLS:

          ### Add indexes

          Make sure you've added [indexes](/docs/guides/database/postgres/indexes) on any columns used within the Policies which are not already indexed (or primary keys). For a Policy like this:

          \`\`\`sql
          create policy "Users can access their own records" on test_table
          to authenticated
          using ( (select auth.uid()) = user_id );
          \`\`\`

          You can add an index like:

          \`\`\`sql
          create index userid
          on test_table
          using btree (user_id);
          \`\`\`

          ### Call functions with \`select\`

          You can use \`select\` statement to improve policies that use functions. For example, instead of this:

          \`\`\`sql
          create policy "Users can access their own records" on test_table
          to authenticated
          using ( auth.uid() = user_id );
          \`\`\`

          You can do:

          \`\`\`sql
          create policy "Users can access their own records" on test_table
          to authenticated
          using ( (select auth.uid()) = user_id );
          \`\`\`

          This method works well for JWT functions like \`auth.uid()\` and \`auth.jwt()\` as well as \`security definer\` Functions. Wrapping the function causes an \`initPlan\` to be run by the Postgres optimizer, which allows it to "cache" the results per-statement, rather than calling the function on each row.

          Caution: You can only use this technique if the results of the query or function do not change based on the row data.

          ### Minimize joins

          You can often rewrite your Policies to avoid joins between the source and the target table. Instead, try to organize your policy to fetch all the relevant data from the target table into an array or set, then you can use an \`IN\` or \`ANY\` operation in your filter.

          For example, this is an example of a slow policy which joins the source \`test_table\` to the target \`team_user\`:

          \`\`\`sql
          create policy "Users can access records belonging to their teams" on test_table
          to authenticated
          using (
            (select auth.uid()) in (
              select user_id
              from team_user
              where team_user.team_id = team_id -- joins to the source "test_table.team_id"
            )
          );
          \`\`\`

          We can rewrite this to avoid this join, and instead select the filter criteria into a set:

          \`\`\`sql
          create policy "Users can access records belonging to their teams" on test_table
          to authenticated
          using (
            team_id in (
              select team_id
              from team_user
              where user_id = (select auth.uid()) -- no join
            )
          );
          \`\`\`

          ### Specify roles in your policies

          Always use the Role of inside your policies, specified by the \`TO\` operator. For example, instead of this query:

          \`\`\`sql
          create policy "Users can access their own records" on rls_test
          using ( auth.uid() = user_id );
          \`\`\`

          Use:

          \`\`\`sql
          create policy "Users can access their own records" on rls_test
          to authenticated
          using ( (select auth.uid()) = user_id );
          \`\`\`

          This prevents the policy \`( (select auth.uid()) = user_id )\` from running for any \`anon\` users, since the execution stops at the \`to authenticated\` step.

          ${data.length > 0 ? `Here are my existing policies: ${formattedPolicies}` : ''}
        `
      },
    }),
    getFunctions: tool({
      description: 'Get database functions for one or more schemas',
      parameters: z.object({
        schemas: z.array(z.string()).describe('The schema names to get the functions for'),
      }),
      execute: async ({ schemas }) => {
        try {
          const data = includeSchemaMetadata
            ? await getDatabaseFunctions(
                {
                  projectRef,
                  connectionString,
                },
                undefined,
                {
                  'Content-Type': 'application/json',
                  ...(authorization && { Authorization: authorization }),
                }
              )
            : []

          // Filter functions by requested schemas
          const filteredFunctions = data.filter((func) => schemas.includes(func.schema))

          const formattedFunctions = filteredFunctions
            .map(
              (func) => `
          Function Name: "${func.name}"
          Schema: ${func.schema}
          Arguments: ${func.argument_types}
          Return Type: ${func.return_type}
          Language: ${func.language}
          Definition: ${func.definition}
        `
            )
            .join('\n')

          return formattedFunctions
        } catch (error) {
          console.error('Failed to fetch functions:', error)
          return `Failed to fetch functions: ${error}`
        }
      },
    }),
    getEdgeFunctionKnowledge: tool({
      description: 'Get knowledge about how to write edge functions for Supabase',
      parameters: z.object({}),
      execute: async ({}) => {
<<<<<<< HEAD
        console.log('schemas', 'edge function called...')
=======
>>>>>>> 13aab8dd
        return stripIndent`
        # Writing Supabase Edge Functions

        You're an expert in writing TypeScript and Deno JavaScript runtime. Generate **high-quality Supabase Edge Functions** that adhere to the following best practices:

        ## Guidelines

        1. Try to use Web APIs and Deno's core APIs instead of external dependencies (eg: use fetch instead of Axios, use WebSockets API instead of node-ws)
<<<<<<< HEAD
        2. If you are reusing utility methods between Edge Functions, add them to \`supabase/functions/_shared\` and import using a relative path. Do NOT have cross dependencies between Edge Functions.
        3. Do NOT use bare specifiers when importing dependecnies. If you need to use an external dependency, make sure it's prefixed with either \`npm:\` or \`jsr:\`. For example, \`@supabase/supabase-js\` should be written as \`npm:@supabase/supabase-js\`.
        4. For external imports, always define a version. For example, \`npm:@express\` should be written as \`npm:express@4.18.2\`.
        5. For external dependencies, importing via \`npm:\` and \`jsr:\` is preferred. Minimize the use of imports from @\`deno.land/x\` , \`esm.sh\` and @\`unpkg.com\` . If you have a package from one of those CDNs, you can replace the CDN hostname with \`npm:\` specifier.
        6. You can also use Node built-in APIs. You will need to import them using \`node:\` specifier. For example, to import Node process: \`import process from "node:process"\`. Use Node APIs when you find gaps in Deno APIs.
        7. Do NOT use \`import { serve } from "https://deno.land/std@0.168.0/http/server.ts"\`. Instead use the built-in \`Deno.serve\`.
        8. Following environment variables (ie. secrets) are pre-populated in both local and hosted Supabase environments. Users don't need to manually set them:
=======
        2. Do NOT use bare specifiers when importing dependencies. If you need to use an external dependency, make sure it's prefixed with either \`npm:\` or \`jsr:\`. For example, \`@supabase/supabase-js\` should be written as \`npm:@supabase/supabase-js\`.
        3. For external imports, always define a version. For example, \`npm:@express\` should be written as \`npm:express@4.18.2\`.
        4. For external dependencies, importing via \`npm:\` and \`jsr:\` is preferred. Minimize the use of imports from @\`deno.land/x\` , \`esm.sh\` and @\`unpkg.com\` . If you have a package from one of those CDNs, you can replace the CDN hostname with \`npm:\` specifier.
        5. You can also use Node built-in APIs. You will need to import them using \`node:\` specifier. For example, to import Node process: \`import process from "node:process"\`. Use Node APIs when you find gaps in Deno APIs.
        6. Do NOT use \`import { serve } from "https://deno.land/std@0.168.0/http/server.ts"\`. Instead use the built-in \`Deno.serve\`.
        7. Following environment variables (ie. secrets) are pre-populated in both local and hosted Supabase environments. Users don't need to manually set them:
>>>>>>> 13aab8dd
          * SUPABASE_URL
          * SUPABASE_ANON_KEY
          * SUPABASE_SERVICE_ROLE_KEY
          * SUPABASE_DB_URL
<<<<<<< HEAD
        9. To set other environment variables (ie. secrets) users can put them in a env file and run the \`supabase secrets set --env-file path/to/env-file\`
        10. A single Edge Function can handle multiple routes. It is recommended to use a library like Express or Hono to handle the routes as it's easier for developer to understand and maintain. Each route must be prefixed with \`/function-name\` so they are routed correctly.
        11. File write operations are ONLY permitted on \`/tmp\` directory. You can use either Deno or Node File APIs.
        12. Use \`EdgeRuntime.waitUntil(promise)\` static method to run long-running tasks in the background without blocking response to a request. Do NOT assume it is available in the request / execution context.
=======
        8. To set other environment variables the user can go to project settings then edge functions to set them
        9. A single Edge Function can handle multiple routes. It is recommended to use a library like Express or Hono to handle the routes as it's easier for developer to understand and maintain. Each route must be prefixed with \`/function-name\` so they are routed correctly.
        10. File write operations are ONLY permitted on \`/tmp\` directory. You can use either Deno or Node File APIs.
        11. Use \`EdgeRuntime.waitUntil(promise)\` static method to run long-running tasks in the background without blocking response to a request. Do NOT assume it is available in the request / execution context.
>>>>>>> 13aab8dd

        ## Example Templates

        ### Simple Hello World Function

        \`\`\`edge
<<<<<<< HEAD
=======
        // Setup type definitions for built-in Supabase Runtime APIs
        import "jsr:@supabase/functions-js/edge-runtime.d.ts";
>>>>>>> 13aab8dd
        interface reqPayload {
          name: string;
        }

        console.info('server started');

        Deno.serve(async (req: Request) => {
          const { name }: reqPayload = await req.json();
          const data = {
            message: \`Hello \${name} from foo!\`,
          };

          return new Response(
            JSON.stringify(data),
            { headers: { 'Content-Type': 'application/json', 'Connection': 'keep-alive' }}
          );
        });
        \`\`\`

        ### Example Function using Node built-in API

        \`\`\`edge
<<<<<<< HEAD
=======
        // Setup type definitions for built-in Supabase Runtime APIs
        import "jsr:@supabase/functions-js/edge-runtime.d.ts";
>>>>>>> 13aab8dd
        import { randomBytes } from "node:crypto";
        import { createServer } from "node:http";
        import process from "node:process";

        const generateRandomString = (length) => {
          const buffer = randomBytes(length);
          return buffer.toString('hex');
        };

        const randomString = generateRandomString(10);
        console.log(randomString);

        const server = createServer((req, res) => {
          const message = \`Hello\`;
          res.end(message);
        });

        server.listen(9999);
        \`\`\`

        ### Using npm packages in Functions

        \`\`\`edge
<<<<<<< HEAD
=======
        // Setup type definitions for built-in Supabase Runtime APIs
        import "jsr:@supabase/functions-js/edge-runtime.d.ts";
>>>>>>> 13aab8dd
        import express from "npm:express@4.18.2";

        const app = express();

        app.get(/(.*)/, (req, res) => {
          res.send("Welcome to Supabase");
        });

        app.listen(8000);
        \`\`\`

        ### Generate embeddings using built-in @Supabase.ai API

        \`\`\`edge
<<<<<<< HEAD
=======
        // Setup type definitions for built-in Supabase Runtime APIs
        import "jsr:@supabase/functions-js/edge-runtime.d.ts";
>>>>>>> 13aab8dd
        const model = new Supabase.ai.Session('gte-small');

        Deno.serve(async (req: Request) => {
          const params = new URL(req.url).searchParams;
          const input = params.get('text');
          const output = await model.run(input, { mean_pool: true, normalize: true });
          return new Response(
            JSON.stringify(output),
            {
              headers: {
                'Content-Type': 'application/json',
                'Connection': 'keep-alive',
              },
            },
          );
        });
        \`\`\`

        ## Integrating with Supabase Auth

        \`\`\`edge
<<<<<<< HEAD
=======
          // Setup type definitions for built-in Supabase Runtime APIs
          import "jsr:@supabase/functions-js/edge-runtime.d.ts";
>>>>>>> 13aab8dd
          import { createClient } from \\'jsr:@supabase/supabase-js@2\\'
          import { corsHeaders } from \\'../_shared/cors.ts\\'

          console.log(\`Function "select-from-table-with-auth-rls" up and running!\`)

          Deno.serve(async (req: Request) => {
            // This is needed if you\\'re planning to invoke your function from a browser.
            if (req.method === \\'OPTIONS\\') {
              return new Response(\\'ok\\', { headers: corsHeaders })
            }

            try {
              // Create a Supabase client with the Auth context of the logged in user.
              const supabaseClient = createClient(
                // Supabase API URL - env var exported by default.
<<<<<<< HEAD
                Deno.env.get(\\'SUPABASE_URL\\') ?? \\'\\',
                // Supabase API ANON KEY - env var exported by default.
                Deno.env.get(\\'SUPABASE_ANON_KEY\\') ?? \\'\\',
=======
                Deno.env.get('SUPABASE_URL')!,
                // Supabase API ANON KEY - env var exported by default.
                Deno.env.get('SUPABASE_ANON_KEY')!,
>>>>>>> 13aab8dd
                // Create client with Auth context of the user that called the function.
                // This way your row-level-security (RLS) policies are applied.
                {
                  global: {
                    headers: { Authorization: req.headers.get(\\'Authorization\\')! },
                  },
                }
              )

              // First get the token from the Authorization header
              const token = req.headers.get(\\'Authorization\\').replace(\\'Bearer \\', \\'\\')

              // Now we can get the session or user object
              const {
                data: { user },
              } = await supabaseClient.auth.getUser(token)

              // And we can run queries in the context of our authenticated user
              const { data, error } = await supabaseClient.from(\\'users\\').select(\\'*\\')
              if (error) throw error

              return new Response(JSON.stringify({ user, data }), {
                headers: { ...corsHeaders, \\'Content-Type\\': \\'application/json\\' },
                status: 200,
              })
            } catch (error) {
              return new Response(JSON.stringify({ error: error.message }), {
                headers: { ...corsHeaders, \\'Content-Type\\': \\'application/json\\' },
                status: 400,
              })
            }
          })

          // To invoke:
          // curl -i --location --request POST \\'http://localhost:54321/functions/v1/select-from-table-with-auth-rls\\' \\
          //   --header \\'Authorization: Bearer eyJhbGciOiJIUzI1NiIsInR5cCI6IkpXVCJ9.eyJpc3MiOiJzdXBhYmFzZS1kZW1vIiwicm9sZSI6ImFub24ifQ.625_WdcF3KHqz5amU0x2X5WWHP-OEs_4qj0ssLNHzTs\\' \\
          //   --header \\'Content-Type: application/json\\' \\
          //   --data \\'{"name":"Functions"}\\'
        \`\`\`
        `
      },
    }),
  }
}<|MERGE_RESOLUTION|>--- conflicted
+++ resolved
@@ -391,10 +391,6 @@
       description: 'Get knowledge about how to write edge functions for Supabase',
       parameters: z.object({}),
       execute: async ({}) => {
-<<<<<<< HEAD
-        console.log('schemas', 'edge function called...')
-=======
->>>>>>> 13aab8dd
         return stripIndent`
         # Writing Supabase Edge Functions
 
@@ -403,48 +399,28 @@
         ## Guidelines
 
         1. Try to use Web APIs and Deno's core APIs instead of external dependencies (eg: use fetch instead of Axios, use WebSockets API instead of node-ws)
-<<<<<<< HEAD
-        2. If you are reusing utility methods between Edge Functions, add them to \`supabase/functions/_shared\` and import using a relative path. Do NOT have cross dependencies between Edge Functions.
-        3. Do NOT use bare specifiers when importing dependecnies. If you need to use an external dependency, make sure it's prefixed with either \`npm:\` or \`jsr:\`. For example, \`@supabase/supabase-js\` should be written as \`npm:@supabase/supabase-js\`.
-        4. For external imports, always define a version. For example, \`npm:@express\` should be written as \`npm:express@4.18.2\`.
-        5. For external dependencies, importing via \`npm:\` and \`jsr:\` is preferred. Minimize the use of imports from @\`deno.land/x\` , \`esm.sh\` and @\`unpkg.com\` . If you have a package from one of those CDNs, you can replace the CDN hostname with \`npm:\` specifier.
-        6. You can also use Node built-in APIs. You will need to import them using \`node:\` specifier. For example, to import Node process: \`import process from "node:process"\`. Use Node APIs when you find gaps in Deno APIs.
-        7. Do NOT use \`import { serve } from "https://deno.land/std@0.168.0/http/server.ts"\`. Instead use the built-in \`Deno.serve\`.
-        8. Following environment variables (ie. secrets) are pre-populated in both local and hosted Supabase environments. Users don't need to manually set them:
-=======
         2. Do NOT use bare specifiers when importing dependencies. If you need to use an external dependency, make sure it's prefixed with either \`npm:\` or \`jsr:\`. For example, \`@supabase/supabase-js\` should be written as \`npm:@supabase/supabase-js\`.
         3. For external imports, always define a version. For example, \`npm:@express\` should be written as \`npm:express@4.18.2\`.
         4. For external dependencies, importing via \`npm:\` and \`jsr:\` is preferred. Minimize the use of imports from @\`deno.land/x\` , \`esm.sh\` and @\`unpkg.com\` . If you have a package from one of those CDNs, you can replace the CDN hostname with \`npm:\` specifier.
         5. You can also use Node built-in APIs. You will need to import them using \`node:\` specifier. For example, to import Node process: \`import process from "node:process"\`. Use Node APIs when you find gaps in Deno APIs.
         6. Do NOT use \`import { serve } from "https://deno.land/std@0.168.0/http/server.ts"\`. Instead use the built-in \`Deno.serve\`.
         7. Following environment variables (ie. secrets) are pre-populated in both local and hosted Supabase environments. Users don't need to manually set them:
->>>>>>> 13aab8dd
           * SUPABASE_URL
           * SUPABASE_ANON_KEY
           * SUPABASE_SERVICE_ROLE_KEY
           * SUPABASE_DB_URL
-<<<<<<< HEAD
-        9. To set other environment variables (ie. secrets) users can put them in a env file and run the \`supabase secrets set --env-file path/to/env-file\`
-        10. A single Edge Function can handle multiple routes. It is recommended to use a library like Express or Hono to handle the routes as it's easier for developer to understand and maintain. Each route must be prefixed with \`/function-name\` so they are routed correctly.
-        11. File write operations are ONLY permitted on \`/tmp\` directory. You can use either Deno or Node File APIs.
-        12. Use \`EdgeRuntime.waitUntil(promise)\` static method to run long-running tasks in the background without blocking response to a request. Do NOT assume it is available in the request / execution context.
-=======
         8. To set other environment variables the user can go to project settings then edge functions to set them
         9. A single Edge Function can handle multiple routes. It is recommended to use a library like Express or Hono to handle the routes as it's easier for developer to understand and maintain. Each route must be prefixed with \`/function-name\` so they are routed correctly.
         10. File write operations are ONLY permitted on \`/tmp\` directory. You can use either Deno or Node File APIs.
         11. Use \`EdgeRuntime.waitUntil(promise)\` static method to run long-running tasks in the background without blocking response to a request. Do NOT assume it is available in the request / execution context.
->>>>>>> 13aab8dd
 
         ## Example Templates
 
         ### Simple Hello World Function
 
         \`\`\`edge
-<<<<<<< HEAD
-=======
         // Setup type definitions for built-in Supabase Runtime APIs
         import "jsr:@supabase/functions-js/edge-runtime.d.ts";
->>>>>>> 13aab8dd
         interface reqPayload {
           name: string;
         }
@@ -467,11 +443,8 @@
         ### Example Function using Node built-in API
 
         \`\`\`edge
-<<<<<<< HEAD
-=======
         // Setup type definitions for built-in Supabase Runtime APIs
         import "jsr:@supabase/functions-js/edge-runtime.d.ts";
->>>>>>> 13aab8dd
         import { randomBytes } from "node:crypto";
         import { createServer } from "node:http";
         import process from "node:process";
@@ -495,11 +468,8 @@
         ### Using npm packages in Functions
 
         \`\`\`edge
-<<<<<<< HEAD
-=======
         // Setup type definitions for built-in Supabase Runtime APIs
         import "jsr:@supabase/functions-js/edge-runtime.d.ts";
->>>>>>> 13aab8dd
         import express from "npm:express@4.18.2";
 
         const app = express();
@@ -514,11 +484,8 @@
         ### Generate embeddings using built-in @Supabase.ai API
 
         \`\`\`edge
-<<<<<<< HEAD
-=======
         // Setup type definitions for built-in Supabase Runtime APIs
         import "jsr:@supabase/functions-js/edge-runtime.d.ts";
->>>>>>> 13aab8dd
         const model = new Supabase.ai.Session('gte-small');
 
         Deno.serve(async (req: Request) => {
@@ -540,11 +507,8 @@
         ## Integrating with Supabase Auth
 
         \`\`\`edge
-<<<<<<< HEAD
-=======
           // Setup type definitions for built-in Supabase Runtime APIs
           import "jsr:@supabase/functions-js/edge-runtime.d.ts";
->>>>>>> 13aab8dd
           import { createClient } from \\'jsr:@supabase/supabase-js@2\\'
           import { corsHeaders } from \\'../_shared/cors.ts\\'
 
@@ -560,15 +524,9 @@
               // Create a Supabase client with the Auth context of the logged in user.
               const supabaseClient = createClient(
                 // Supabase API URL - env var exported by default.
-<<<<<<< HEAD
-                Deno.env.get(\\'SUPABASE_URL\\') ?? \\'\\',
-                // Supabase API ANON KEY - env var exported by default.
-                Deno.env.get(\\'SUPABASE_ANON_KEY\\') ?? \\'\\',
-=======
                 Deno.env.get('SUPABASE_URL')!,
                 // Supabase API ANON KEY - env var exported by default.
                 Deno.env.get('SUPABASE_ANON_KEY')!,
->>>>>>> 13aab8dd
                 // Create client with Auth context of the user that called the function.
                 // This way your row-level-security (RLS) policies are applied.
                 {
