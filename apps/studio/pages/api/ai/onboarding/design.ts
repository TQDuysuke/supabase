--- conflicted
+++ resolved
@@ -1,11 +1,6 @@
-<<<<<<< HEAD
 import { bedrock } from '@ai-sdk/amazon-bedrock'
-import { streamText } from 'ai'
-=======
-import { openai } from '@ai-sdk/openai'
 import { streamText, tool } from 'ai'
 import apiWrapper from 'lib/api/apiWrapper'
->>>>>>> 5c995840
 import { NextApiRequest, NextApiResponse } from 'next'
 import { z } from 'zod'
 
@@ -51,13 +46,8 @@
   }
 }
 
-<<<<<<< HEAD
-export default async function handler(req: NextApiRequest, res: NextApiResponse) {
+async function handler(req: NextApiRequest, res: NextApiResponse) {
   if (!awsAccessKeyId) {
-=======
-async function handler(req: NextApiRequest, res: NextApiResponse) {
-  if (!openAiKey) {
->>>>>>> 5c995840
     return res.status(400).json({
       error: 'No AWS_ACCESS_KEY_ID set. Create this environment variable to use AI features.',
     })
