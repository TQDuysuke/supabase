import { UIMessage as VercelMessage } from '@ai-sdk/react'
<<<<<<< HEAD
import { BrainIcon, CheckIcon, Loader2, Pencil, Trash2 } from 'lucide-react'
import { PropsWithChildren, useMemo, useState } from 'react'
import ReactMarkdown from 'react-markdown'
import { Components } from 'react-markdown/lib/ast-to-react'
import remarkGfm from 'remark-gfm'
import { toast } from 'sonner'

import { ProfileImage } from 'components/ui/ProfileImage'
import { useProfile } from 'lib/profile'
import { useProfileIdentitiesQuery } from 'data/profile/profile-identities-query'
import { getGitHubProfileImgUrl } from 'lib/github'
import { cn, markdownComponents } from 'ui'
import { ButtonTooltip } from '../ButtonTooltip'
import { EdgeFunctionRenderer } from './EdgeFunctionRenderer'
import { DeleteMessageConfirmModal } from './DeleteMessageConfirmModal'
import { DisplayBlockRenderer } from './DisplayBlockRenderer'

import {
  Heading3,
  Hyperlink,
  InlineCode,
  ListItem,
  MarkdownPre,
  OrderedList,
} from './MessageMarkdown'
import { Tool } from './elements/Tool'

const baseMarkdownComponents: Partial<Components> = {
  ol: OrderedList,
  li: ListItem,
  h3: Heading3,
  code: InlineCode,
  a: Hyperlink,
  img: ({ src }) => <span className="text-foreground-light font-mono">[Image: {src}]</span>,
}

interface MessageProps {
  id: string
  message: VercelMessage
  isLoading: boolean
  readOnly?: boolean
  variant?: 'default' | 'warning'
  addToolResult?: (args: { tool: string; toolCallId: string; output: unknown }) => Promise<void>
  onDelete: (id: string) => void
  onEdit: (id: string) => void
  isAfterEditedMessage: boolean
  isBeingEdited: boolean
  onCancelEdit: () => void
  isLastMessage?: boolean
}

export const Message = function Message({
  id,
  message,
  isLoading,
  readOnly,
  variant = 'default',
  addToolResult,
  onDelete,
  onEdit,
  isAfterEditedMessage = false,
  isBeingEdited = false,
  onCancelEdit,
  isLastMessage = false,
}: PropsWithChildren<MessageProps>) {
  const { profile } = useProfile()
  const { data: identitiesData } = useProfileIdentitiesQuery()
  const [showDeleteConfirmModal, setShowDeleteConfirmModal] = useState(false)
  const allMarkdownComponents: Partial<Components> = useMemo(
    () => ({
      ...markdownComponents,
      ...baseMarkdownComponents,
      pre: ({ children }) => (
        <MarkdownPre id={id} isLoading={isLoading} readOnly={readOnly}>
          {children}
        </MarkdownPre>
      ),
    }),
    [id, isLoading, readOnly]
  )

  if (!message) {
    console.error(`Message component received undefined message prop for id: ${id}`)
    return null
  }

  // For backwards compatibility: some stored messages may have a 'content' property
  const { role, parts } = message
  const hasContent = (msg: VercelMessage): msg is VercelMessage & { content: string } =>
    'content' in msg && typeof msg.content === 'string'
  const content = hasContent(message) ? message.content : undefined
  const isUser = role === 'user'

  const shouldUsePartsRendering = parts && parts.length > 0

  const hasTextContent = content && content.trim().length > 0
=======
import { useState } from 'react'
import { toast } from 'sonner'

import { cn } from 'ui'
import { DeleteMessageConfirmModal } from './DeleteMessageConfirmModal'
import { MessageActions } from './Message.Actions'
import type { AddToolResult, MessageInfo } from './Message.Context'
import { MessageDisplay } from './Message.Display'
import { MessageProvider, useMessageActionsContext, useMessageInfoContext } from './Message.Context'

function AssistantMessage({ message }: { message: VercelMessage }) {
  const { variant, state } = useMessageInfoContext()
  const { onCancelEdit } = useMessageActionsContext()

  return (
    <MessageDisplay.Container
      className={cn(
        variant === 'warning' && 'bg-warning-200',
        state === 'predecessor-editing' && 'opacity-50 transition-opacity cursor-pointer'
      )}
      onClick={state === 'predecessor-editing' ? onCancelEdit : undefined}
    >
      <MessageDisplay.MainArea>
        <MessageDisplay.Content message={message} />
      </MessageDisplay.MainArea>
    </MessageDisplay.Container>
  )
}

function UserMessage({ message }: { message: VercelMessage }) {
  const { id, variant, state } = useMessageInfoContext()
  const { onCancelEdit, onEdit, onDelete } = useMessageActionsContext()
  const [showDeleteConfirmModal, setShowDeleteConfirmModal] = useState(false)
>>>>>>> a7bddc8b

  const isGitHubProfile = !!profile?.auth0_id && profile.auth0_id.startsWith('github')
  const gitHubUsername = isGitHubProfile
    ? (identitiesData?.identities ?? []).find((x) => x.provider === 'github')?.identity_data
        ?.user_name
    : undefined
  const profileImageUrl = isGitHubProfile
    ? getGitHubProfileImgUrl(gitHubUsername as string)
    : profile?.profileImageUrl

  return (
<<<<<<< HEAD
    <div
      className={cn(
        'group text-foreground-light text-sm first:mt-0',
        isUser ? 'text-foreground mt-6' : '',
        variant === 'warning' && 'bg-warning-200',
        isAfterEditedMessage && 'opacity-50 cursor-pointer transition-opacity'
      )}
      onClick={isAfterEditedMessage ? onCancelEdit : undefined}
    >
      <div className="flex gap-4 w-auto overflow-hidden group">
        {isUser && (
          <ProfileImage
            alt={profile?.username}
            src={profileImageUrl}
            className="w-5 h-5 shrink-0 rounded-full translate-y-0.5"
          />
        )}

        <div className="flex-1 min-w-0">
          {shouldUsePartsRendering
            ? (() => {
                return parts.map(
                  (part: NonNullable<VercelMessage['parts']>[number], index: number) => {
                    const isLastPart = index === parts.length - 1
                    switch (part.type) {
                      case 'dynamic-tool': {
                        return (
                          <Tool
                            key={`${id}-tool-${part.toolCallId}`}
                            icon={
                              part.state === 'input-streaming' ? (
                                <Loader2 strokeWidth={1.5} size={12} className="animate-spin" />
                              ) : (
                                <CheckIcon
                                  strokeWidth={1.5}
                                  size={12}
                                  className="text-foreground-muted"
                                />
                              )
                            }
                            label={
                              <div>
                                {part.state === 'input-streaming' ? 'Running ' : 'Ran '}
                                <span className="text-foreground-lighter">{`${part.toolName}`}</span>
                              </div>
                            }
                          />
                        )
                      }
                      case 'tool-list_policies':
                      case 'tool-search_docs': {
                        return (
                          <Tool
                            key={`${id}-tool-${part.toolCallId}`}
                            icon={
                              part.state === 'input-streaming' ? (
                                <Loader2 strokeWidth={1.5} size={12} className="animate-spin" />
                              ) : (
                                <CheckIcon
                                  strokeWidth={1.5}
                                  size={12}
                                  className="text-foreground-muted"
                                />
                              )
                            }
                            label={
                              <div>
                                {part.state === 'input-streaming' ? 'Running ' : 'Ran '}
                                <span className="text-foreground-lighter">{`${part.type.replace('tool-', '')}`}</span>
                              </div>
                            }
                          />
                        )
                      }
                      case 'reasoning':
                        return (
                          <Tool
                            key={`${message.id}-${index}}`}
                            icon={
                              part.state === 'streaming' ? (
                                <Loader2 strokeWidth={1.5} size={12} className="animate-spin" />
                              ) : (
                                <BrainIcon
                                  strokeWidth={1.5}
                                  size={12}
                                  className="text-foreground-muted"
                                />
                              )
                            }
                            label={part.state === 'streaming' ? 'Thinking...' : 'Reasoned'}
                          >
                            {part.text}
                          </Tool>
                        )
                      case 'text':
                        return (
                          <ReactMarkdown
                            key={`${id}-part-${index}`}
                            className={cn(
                              'max-w-none space-y-4 prose prose-sm prose-li:mt-1 [&>div]:my-4 prose-h1:text-xl prose-h1:mt-6 prose-h2:text-lg prose-h3:no-underline prose-h3:text-base prose-h3:mb-4 prose-strong:font-medium prose-strong:text-foreground prose-ol:space-y-3 prose-ul:space-y-3 prose-li:my-0 break-words [&>p:not(:last-child)]:!mb-2 [&>*>p:first-child]:!mt-0 [&>*>p:last-child]:!mb-0 [&>*>*>p:first-child]:!mt-0 [&>*>*>p:last-child]:!mb-0 [&>ol>li]:!pl-4',
                              isUser && 'text-foreground [&>p]:font-medium',
                              isBeingEdited && 'animate-pulse'
                            )}
                            remarkPlugins={[remarkGfm]}
                            components={allMarkdownComponents}
                          >
                            {part.text}
                          </ReactMarkdown>
                        )

                      case 'tool-execute_sql': {
                        const { toolCallId, state, input, output } = part
                        const inputArgs = input as any
                        const chartArgs = inputArgs?.chartConfig ?? inputArgs?.config ?? {}
                        const view = chartArgs?.view as 'table' | 'chart' | undefined
                        const xAxis = chartArgs?.xKey ?? chartArgs?.xAxis
                        const yAxis = chartArgs?.yKey ?? chartArgs?.yAxis

                        if (state === 'input-streaming') {
                          return (
                            <div
                              key={`${id}-tool-loading-execute_sql`}
                              className="my-4 rounded-lg border bg-surface-75 heading-meta h-9 px-3 text-foreground-light flex items-center gap-2"
                            >
                              <Loader2 className="w-4 h-4 animate-spin" />
                              Writing SQL...
                            </div>
                          )
                        }

                        if (state === 'input-available' || state === 'output-available') {
                          return (
                            <div
                              key={`${id}-tool-${toolCallId}`}
                              className="w-auto overflow-x-hidden my-4 space-y-2"
                            >
                              <DisplayBlockRenderer
                                messageId={id}
                                toolCallId={toolCallId}
                                initialArgs={{
                                  sql: (inputArgs?.sql as string) ?? '',
                                  label: inputArgs?.label,
                                  isWriteQuery: inputArgs?.isWriteQuery,
                                  view,
                                  xAxis,
                                  yAxis,
                                }}
                                initialResults={output}
                                toolState={state}
                                isLastPart={isLastPart}
                                isLastMessage={isLastMessage}
                                onResults={(args: { messageId: string; results: unknown }) => {
                                  const results = args.results as any[]

                                  addToolResult?.({
                                    tool: 'execute_sql',
                                    toolCallId: String(toolCallId),
                                    output: results,
                                  })
                                }}
                                onError={({ errorText }) => {
                                  addToolResult?.({
                                    tool: 'execute_sql',
                                    toolCallId: String(toolCallId),
                                    output: `Error: ${errorText}`,
                                  })
                                }}
                              />
                            </div>
                          )
                        }
                        if (state === 'output-error') {
                          return (
                            <div key={`${id}-tool-${toolCallId}`} className="text-xs text-danger">
                              Failed to execute SQL.
                            </div>
                          )
                        }
                        return null
                      }
                      case 'tool-deploy_edge_function': {
                        const { toolCallId, state, input } = part
                        if (state === 'input-streaming') {
                          return (
                            <div
                              key={`${id}-tool-loading-execute_sql`}
                              className="my-4 rounded-lg border bg-surface-75 heading-meta h-9 px-3 text-foreground-light flex items-center gap-2"
                            >
                              <Loader2 className="w-4 h-4 animate-spin" />
                              Writing Edge Function...
                            </div>
                          )
                        }
                        if (state === 'input-available' || state === 'output-available') {
                          const isInitiallyDeployed =
                            state === 'output-available' && (part as any)?.output?.success === true
                          return (
                            <EdgeFunctionRenderer
                              key={`${id}-tool-${toolCallId}`}
                              label={(input as any).name || 'Edge Function'}
                              code={(input as any).code}
                              functionName={(input as any).name || 'my-function'}
                              showConfirmFooter={!part.output}
                              initialIsDeployed={isInitiallyDeployed}
                              onDeployed={async (res) => {
                                await addToolResult?.({
                                  tool: 'deploy_edge_function',
                                  toolCallId: String(toolCallId),
                                  output: res,
                                })
                              }}
                            />
                          )
                        }
                        if (state === 'output-error') {
                          return (
                            <div key={`${id}-tool-${toolCallId}`} className="text-xs text-danger">
                              Failed to deploy Edge Function.
                            </div>
                          )
                        }
                        return null
                      }

                      case 'source-url':
                      case 'source-document':
                      case 'file':
                        return null
                      default:
                        return null
                    }
                  }
                )
              })()
            : hasTextContent && (
                <ReactMarkdown
                  className="prose prose-sm max-w-none break-words"
                  remarkPlugins={[remarkGfm]}
                  components={allMarkdownComponents}
                >
                  {content}
                </ReactMarkdown>
              )}
        </div>
      </div>

      {message.role === 'user' && (
        <div className="flex items-center gap-4 mt-2 mb-1">
          <span className="h-0.5 w-5 bg-muted" />
          <div className="opacity-0 group-hover:opacity-100 transition-opacity">
            <>
              <ButtonTooltip
                type="text"
                icon={<Pencil size={14} strokeWidth={1.5} />}
                onClick={isBeingEdited || isAfterEditedMessage ? onCancelEdit : () => onEdit(id)}
                className="text-foreground-light hover:text-foreground p-1 rounded"
                aria-label={
                  isBeingEdited || isAfterEditedMessage ? 'Cancel editing' : 'Edit message'
                }
                tooltip={{
                  content: {
                    side: 'bottom',
                    text: isBeingEdited || isAfterEditedMessage ? 'Cancel editing' : 'Edit message',
                  },
                }}
              />

              <ButtonTooltip
                type="text"
                icon={<Trash2 size={14} strokeWidth={1.5} />}
                tooltip={{ content: { side: 'bottom', text: 'Delete message' } }}
                onClick={() => setShowDeleteConfirmModal(true)}
                className="text-foreground-light hover:text-foreground p-1 rounded"
                title="Delete message"
                aria-label="Delete message"
              />
            </>
          </div>
        </div>
      )}
=======
    <>
      <MessageDisplay.Container
        className={cn(
          'mt-6 text-foreground',
          variant === 'warning' && 'bg-warning-200',
          state === 'predecessor-editing' && 'opacity-50 transition-opacity cursor-pointer'
        )}
        onClick={state === 'predecessor-editing' ? onCancelEdit : undefined}
      >
        <MessageDisplay.MainArea>
          <MessageDisplay.ProfileImage />
          <MessageDisplay.Content message={message} />
        </MessageDisplay.MainArea>
        <MessageActions>
          <MessageActions.Edit
            onClick={state === 'idle' ? () => onEdit(id) : onCancelEdit}
            tooltip={state === 'idle' ? 'Edit message' : 'Cancel editing'}
          />
          <MessageActions.Delete onClick={() => setShowDeleteConfirmModal(true)} />
        </MessageActions>
      </MessageDisplay.Container>
>>>>>>> a7bddc8b
      <DeleteMessageConfirmModal
        visible={showDeleteConfirmModal}
        onConfirm={() => {
          onDelete(id)
          setShowDeleteConfirmModal(false)
          toast.success('Message deleted successfully')
        }}
        onCancel={() => setShowDeleteConfirmModal(false)}
      />
<<<<<<< HEAD
    </div>
  )
=======
    </>
  )
}

interface MessageProps {
  id: string
  message: VercelMessage
  isLoading: boolean
  readOnly?: boolean
  variant?: 'default' | 'warning'
  addToolResult?: AddToolResult
  onDelete: (id: string) => void
  onEdit: (id: string) => void
  isAfterEditedMessage: boolean
  isBeingEdited: boolean
  onCancelEdit: () => void
  isLastMessage?: boolean
}

export function Message(props: MessageProps) {
  const message = props.message
  const { role } = message
  const isUserMessage = role === 'user'

  const messageInfo = {
    id: props.id,
    isLoading: props.isLoading,
    readOnly: props.readOnly,
    variant: props.variant,
    state: props.isBeingEdited
      ? 'editing'
      : props.isAfterEditedMessage
        ? 'predecessor-editing'
        : 'idle',
    isLastMessage: props.isLastMessage,
  } satisfies MessageInfo

  const messageActions = {
    addToolResult: props.addToolResult,
    onDelete: props.onDelete,
    onEdit: props.onEdit,
    onCancelEdit: props.onCancelEdit,
  }

  return (
    <MessageProvider messageInfo={messageInfo} messageActions={messageActions}>
      {isUserMessage ? <UserMessage message={message} /> : <AssistantMessage message={message} />}
    </MessageProvider>
  )
>>>>>>> a7bddc8b
}<|MERGE_RESOLUTION|>--- conflicted
+++ resolved
@@ -1,102 +1,4 @@
 import { UIMessage as VercelMessage } from '@ai-sdk/react'
-<<<<<<< HEAD
-import { BrainIcon, CheckIcon, Loader2, Pencil, Trash2 } from 'lucide-react'
-import { PropsWithChildren, useMemo, useState } from 'react'
-import ReactMarkdown from 'react-markdown'
-import { Components } from 'react-markdown/lib/ast-to-react'
-import remarkGfm from 'remark-gfm'
-import { toast } from 'sonner'
-
-import { ProfileImage } from 'components/ui/ProfileImage'
-import { useProfile } from 'lib/profile'
-import { useProfileIdentitiesQuery } from 'data/profile/profile-identities-query'
-import { getGitHubProfileImgUrl } from 'lib/github'
-import { cn, markdownComponents } from 'ui'
-import { ButtonTooltip } from '../ButtonTooltip'
-import { EdgeFunctionRenderer } from './EdgeFunctionRenderer'
-import { DeleteMessageConfirmModal } from './DeleteMessageConfirmModal'
-import { DisplayBlockRenderer } from './DisplayBlockRenderer'
-
-import {
-  Heading3,
-  Hyperlink,
-  InlineCode,
-  ListItem,
-  MarkdownPre,
-  OrderedList,
-} from './MessageMarkdown'
-import { Tool } from './elements/Tool'
-
-const baseMarkdownComponents: Partial<Components> = {
-  ol: OrderedList,
-  li: ListItem,
-  h3: Heading3,
-  code: InlineCode,
-  a: Hyperlink,
-  img: ({ src }) => <span className="text-foreground-light font-mono">[Image: {src}]</span>,
-}
-
-interface MessageProps {
-  id: string
-  message: VercelMessage
-  isLoading: boolean
-  readOnly?: boolean
-  variant?: 'default' | 'warning'
-  addToolResult?: (args: { tool: string; toolCallId: string; output: unknown }) => Promise<void>
-  onDelete: (id: string) => void
-  onEdit: (id: string) => void
-  isAfterEditedMessage: boolean
-  isBeingEdited: boolean
-  onCancelEdit: () => void
-  isLastMessage?: boolean
-}
-
-export const Message = function Message({
-  id,
-  message,
-  isLoading,
-  readOnly,
-  variant = 'default',
-  addToolResult,
-  onDelete,
-  onEdit,
-  isAfterEditedMessage = false,
-  isBeingEdited = false,
-  onCancelEdit,
-  isLastMessage = false,
-}: PropsWithChildren<MessageProps>) {
-  const { profile } = useProfile()
-  const { data: identitiesData } = useProfileIdentitiesQuery()
-  const [showDeleteConfirmModal, setShowDeleteConfirmModal] = useState(false)
-  const allMarkdownComponents: Partial<Components> = useMemo(
-    () => ({
-      ...markdownComponents,
-      ...baseMarkdownComponents,
-      pre: ({ children }) => (
-        <MarkdownPre id={id} isLoading={isLoading} readOnly={readOnly}>
-          {children}
-        </MarkdownPre>
-      ),
-    }),
-    [id, isLoading, readOnly]
-  )
-
-  if (!message) {
-    console.error(`Message component received undefined message prop for id: ${id}`)
-    return null
-  }
-
-  // For backwards compatibility: some stored messages may have a 'content' property
-  const { role, parts } = message
-  const hasContent = (msg: VercelMessage): msg is VercelMessage & { content: string } =>
-    'content' in msg && typeof msg.content === 'string'
-  const content = hasContent(message) ? message.content : undefined
-  const isUser = role === 'user'
-
-  const shouldUsePartsRendering = parts && parts.length > 0
-
-  const hasTextContent = content && content.trim().length > 0
-=======
 import { useState } from 'react'
 import { toast } from 'sonner'
 
@@ -130,300 +32,8 @@
   const { id, variant, state } = useMessageInfoContext()
   const { onCancelEdit, onEdit, onDelete } = useMessageActionsContext()
   const [showDeleteConfirmModal, setShowDeleteConfirmModal] = useState(false)
->>>>>>> a7bddc8b
-
-  const isGitHubProfile = !!profile?.auth0_id && profile.auth0_id.startsWith('github')
-  const gitHubUsername = isGitHubProfile
-    ? (identitiesData?.identities ?? []).find((x) => x.provider === 'github')?.identity_data
-        ?.user_name
-    : undefined
-  const profileImageUrl = isGitHubProfile
-    ? getGitHubProfileImgUrl(gitHubUsername as string)
-    : profile?.profileImageUrl
 
   return (
-<<<<<<< HEAD
-    <div
-      className={cn(
-        'group text-foreground-light text-sm first:mt-0',
-        isUser ? 'text-foreground mt-6' : '',
-        variant === 'warning' && 'bg-warning-200',
-        isAfterEditedMessage && 'opacity-50 cursor-pointer transition-opacity'
-      )}
-      onClick={isAfterEditedMessage ? onCancelEdit : undefined}
-    >
-      <div className="flex gap-4 w-auto overflow-hidden group">
-        {isUser && (
-          <ProfileImage
-            alt={profile?.username}
-            src={profileImageUrl}
-            className="w-5 h-5 shrink-0 rounded-full translate-y-0.5"
-          />
-        )}
-
-        <div className="flex-1 min-w-0">
-          {shouldUsePartsRendering
-            ? (() => {
-                return parts.map(
-                  (part: NonNullable<VercelMessage['parts']>[number], index: number) => {
-                    const isLastPart = index === parts.length - 1
-                    switch (part.type) {
-                      case 'dynamic-tool': {
-                        return (
-                          <Tool
-                            key={`${id}-tool-${part.toolCallId}`}
-                            icon={
-                              part.state === 'input-streaming' ? (
-                                <Loader2 strokeWidth={1.5} size={12} className="animate-spin" />
-                              ) : (
-                                <CheckIcon
-                                  strokeWidth={1.5}
-                                  size={12}
-                                  className="text-foreground-muted"
-                                />
-                              )
-                            }
-                            label={
-                              <div>
-                                {part.state === 'input-streaming' ? 'Running ' : 'Ran '}
-                                <span className="text-foreground-lighter">{`${part.toolName}`}</span>
-                              </div>
-                            }
-                          />
-                        )
-                      }
-                      case 'tool-list_policies':
-                      case 'tool-search_docs': {
-                        return (
-                          <Tool
-                            key={`${id}-tool-${part.toolCallId}`}
-                            icon={
-                              part.state === 'input-streaming' ? (
-                                <Loader2 strokeWidth={1.5} size={12} className="animate-spin" />
-                              ) : (
-                                <CheckIcon
-                                  strokeWidth={1.5}
-                                  size={12}
-                                  className="text-foreground-muted"
-                                />
-                              )
-                            }
-                            label={
-                              <div>
-                                {part.state === 'input-streaming' ? 'Running ' : 'Ran '}
-                                <span className="text-foreground-lighter">{`${part.type.replace('tool-', '')}`}</span>
-                              </div>
-                            }
-                          />
-                        )
-                      }
-                      case 'reasoning':
-                        return (
-                          <Tool
-                            key={`${message.id}-${index}}`}
-                            icon={
-                              part.state === 'streaming' ? (
-                                <Loader2 strokeWidth={1.5} size={12} className="animate-spin" />
-                              ) : (
-                                <BrainIcon
-                                  strokeWidth={1.5}
-                                  size={12}
-                                  className="text-foreground-muted"
-                                />
-                              )
-                            }
-                            label={part.state === 'streaming' ? 'Thinking...' : 'Reasoned'}
-                          >
-                            {part.text}
-                          </Tool>
-                        )
-                      case 'text':
-                        return (
-                          <ReactMarkdown
-                            key={`${id}-part-${index}`}
-                            className={cn(
-                              'max-w-none space-y-4 prose prose-sm prose-li:mt-1 [&>div]:my-4 prose-h1:text-xl prose-h1:mt-6 prose-h2:text-lg prose-h3:no-underline prose-h3:text-base prose-h3:mb-4 prose-strong:font-medium prose-strong:text-foreground prose-ol:space-y-3 prose-ul:space-y-3 prose-li:my-0 break-words [&>p:not(:last-child)]:!mb-2 [&>*>p:first-child]:!mt-0 [&>*>p:last-child]:!mb-0 [&>*>*>p:first-child]:!mt-0 [&>*>*>p:last-child]:!mb-0 [&>ol>li]:!pl-4',
-                              isUser && 'text-foreground [&>p]:font-medium',
-                              isBeingEdited && 'animate-pulse'
-                            )}
-                            remarkPlugins={[remarkGfm]}
-                            components={allMarkdownComponents}
-                          >
-                            {part.text}
-                          </ReactMarkdown>
-                        )
-
-                      case 'tool-execute_sql': {
-                        const { toolCallId, state, input, output } = part
-                        const inputArgs = input as any
-                        const chartArgs = inputArgs?.chartConfig ?? inputArgs?.config ?? {}
-                        const view = chartArgs?.view as 'table' | 'chart' | undefined
-                        const xAxis = chartArgs?.xKey ?? chartArgs?.xAxis
-                        const yAxis = chartArgs?.yKey ?? chartArgs?.yAxis
-
-                        if (state === 'input-streaming') {
-                          return (
-                            <div
-                              key={`${id}-tool-loading-execute_sql`}
-                              className="my-4 rounded-lg border bg-surface-75 heading-meta h-9 px-3 text-foreground-light flex items-center gap-2"
-                            >
-                              <Loader2 className="w-4 h-4 animate-spin" />
-                              Writing SQL...
-                            </div>
-                          )
-                        }
-
-                        if (state === 'input-available' || state === 'output-available') {
-                          return (
-                            <div
-                              key={`${id}-tool-${toolCallId}`}
-                              className="w-auto overflow-x-hidden my-4 space-y-2"
-                            >
-                              <DisplayBlockRenderer
-                                messageId={id}
-                                toolCallId={toolCallId}
-                                initialArgs={{
-                                  sql: (inputArgs?.sql as string) ?? '',
-                                  label: inputArgs?.label,
-                                  isWriteQuery: inputArgs?.isWriteQuery,
-                                  view,
-                                  xAxis,
-                                  yAxis,
-                                }}
-                                initialResults={output}
-                                toolState={state}
-                                isLastPart={isLastPart}
-                                isLastMessage={isLastMessage}
-                                onResults={(args: { messageId: string; results: unknown }) => {
-                                  const results = args.results as any[]
-
-                                  addToolResult?.({
-                                    tool: 'execute_sql',
-                                    toolCallId: String(toolCallId),
-                                    output: results,
-                                  })
-                                }}
-                                onError={({ errorText }) => {
-                                  addToolResult?.({
-                                    tool: 'execute_sql',
-                                    toolCallId: String(toolCallId),
-                                    output: `Error: ${errorText}`,
-                                  })
-                                }}
-                              />
-                            </div>
-                          )
-                        }
-                        if (state === 'output-error') {
-                          return (
-                            <div key={`${id}-tool-${toolCallId}`} className="text-xs text-danger">
-                              Failed to execute SQL.
-                            </div>
-                          )
-                        }
-                        return null
-                      }
-                      case 'tool-deploy_edge_function': {
-                        const { toolCallId, state, input } = part
-                        if (state === 'input-streaming') {
-                          return (
-                            <div
-                              key={`${id}-tool-loading-execute_sql`}
-                              className="my-4 rounded-lg border bg-surface-75 heading-meta h-9 px-3 text-foreground-light flex items-center gap-2"
-                            >
-                              <Loader2 className="w-4 h-4 animate-spin" />
-                              Writing Edge Function...
-                            </div>
-                          )
-                        }
-                        if (state === 'input-available' || state === 'output-available') {
-                          const isInitiallyDeployed =
-                            state === 'output-available' && (part as any)?.output?.success === true
-                          return (
-                            <EdgeFunctionRenderer
-                              key={`${id}-tool-${toolCallId}`}
-                              label={(input as any).name || 'Edge Function'}
-                              code={(input as any).code}
-                              functionName={(input as any).name || 'my-function'}
-                              showConfirmFooter={!part.output}
-                              initialIsDeployed={isInitiallyDeployed}
-                              onDeployed={async (res) => {
-                                await addToolResult?.({
-                                  tool: 'deploy_edge_function',
-                                  toolCallId: String(toolCallId),
-                                  output: res,
-                                })
-                              }}
-                            />
-                          )
-                        }
-                        if (state === 'output-error') {
-                          return (
-                            <div key={`${id}-tool-${toolCallId}`} className="text-xs text-danger">
-                              Failed to deploy Edge Function.
-                            </div>
-                          )
-                        }
-                        return null
-                      }
-
-                      case 'source-url':
-                      case 'source-document':
-                      case 'file':
-                        return null
-                      default:
-                        return null
-                    }
-                  }
-                )
-              })()
-            : hasTextContent && (
-                <ReactMarkdown
-                  className="prose prose-sm max-w-none break-words"
-                  remarkPlugins={[remarkGfm]}
-                  components={allMarkdownComponents}
-                >
-                  {content}
-                </ReactMarkdown>
-              )}
-        </div>
-      </div>
-
-      {message.role === 'user' && (
-        <div className="flex items-center gap-4 mt-2 mb-1">
-          <span className="h-0.5 w-5 bg-muted" />
-          <div className="opacity-0 group-hover:opacity-100 transition-opacity">
-            <>
-              <ButtonTooltip
-                type="text"
-                icon={<Pencil size={14} strokeWidth={1.5} />}
-                onClick={isBeingEdited || isAfterEditedMessage ? onCancelEdit : () => onEdit(id)}
-                className="text-foreground-light hover:text-foreground p-1 rounded"
-                aria-label={
-                  isBeingEdited || isAfterEditedMessage ? 'Cancel editing' : 'Edit message'
-                }
-                tooltip={{
-                  content: {
-                    side: 'bottom',
-                    text: isBeingEdited || isAfterEditedMessage ? 'Cancel editing' : 'Edit message',
-                  },
-                }}
-              />
-
-              <ButtonTooltip
-                type="text"
-                icon={<Trash2 size={14} strokeWidth={1.5} />}
-                tooltip={{ content: { side: 'bottom', text: 'Delete message' } }}
-                onClick={() => setShowDeleteConfirmModal(true)}
-                className="text-foreground-light hover:text-foreground p-1 rounded"
-                title="Delete message"
-                aria-label="Delete message"
-              />
-            </>
-          </div>
-        </div>
-      )}
-=======
     <>
       <MessageDisplay.Container
         className={cn(
@@ -445,7 +55,6 @@
           <MessageActions.Delete onClick={() => setShowDeleteConfirmModal(true)} />
         </MessageActions>
       </MessageDisplay.Container>
->>>>>>> a7bddc8b
       <DeleteMessageConfirmModal
         visible={showDeleteConfirmModal}
         onConfirm={() => {
@@ -455,10 +64,6 @@
         }}
         onCancel={() => setShowDeleteConfirmModal(false)}
       />
-<<<<<<< HEAD
-    </div>
-  )
-=======
     </>
   )
 }
@@ -508,5 +113,4 @@
       {isUserMessage ? <UserMessage message={message} /> : <AssistantMessage message={message} />}
     </MessageProvider>
   )
->>>>>>> a7bddc8b
 }