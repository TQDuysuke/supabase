import { Button } from 'ui'
import { Admonition } from 'ui-patterns'

export interface SqlWarningAdmonitionProps {
  warningType: 'hasWriteOperation' | 'hasUnknownFunctions'
  onCancel: () => void
  onConfirm: () => void
  disabled?: boolean
  className?: string
  /** Optional override primary message */
  message?: string
  /** Optional override secondary message */
  subMessage?: string
  /** Optional override labels */
  cancelLabel?: string
  confirmLabel?: string
}

export const SqlWarningAdmonition = ({
  warningType,
  onCancel,
  onConfirm,
  disabled = false,
  className,
  message,
  subMessage,
  cancelLabel,
  confirmLabel,
}: SqlWarningAdmonitionProps) => {
  return (
    <Admonition
      type="warning"
      className={`mb-0 rounded-none border-0 shrink-0 bg-background-100 ${className}`}
    >
<<<<<<< HEAD
      <p className="text-xs !mb-1">
        {message ?? (
          <>
            {warningType === 'hasWriteOperation'
              ? 'This query contains write operations.'
              : 'This query involves running a function.'}{' '}
            Are you sure you want to execute it?
          </>
        )}
      </p>
=======
      {!!message && (
        <p className="text-xs !mb-1">
          {`${
            warningType === 'hasWriteOperation'
              ? 'This query contains write operations.'
              : 'This query involves running a function.'
          } Are you sure you want to execute it?`}
        </p>
      )}
>>>>>>> a7bddc8b
      <p className="text-foreground-light text-xs">
        {subMessage ?? 'Make sure you are not accidentally removing something important.'}
      </p>
      <div className="flex justify-stretch mt-2 gap-2">
        <Button type="outline" size="tiny" className="w-full flex-1" onClick={onCancel}>
          {cancelLabel ?? 'Cancel'}
        </Button>
        <Button
          type="danger"
          size="tiny"
          disabled={disabled}
          className="w-full flex-1"
          onClick={onConfirm}
        >
          {confirmLabel ?? 'Run'}
        </Button>
      </div>
    </Admonition>
  )
}<|MERGE_RESOLUTION|>--- conflicted
+++ resolved
@@ -32,18 +32,6 @@
       type="warning"
       className={`mb-0 rounded-none border-0 shrink-0 bg-background-100 ${className}`}
     >
-<<<<<<< HEAD
-      <p className="text-xs !mb-1">
-        {message ?? (
-          <>
-            {warningType === 'hasWriteOperation'
-              ? 'This query contains write operations.'
-              : 'This query involves running a function.'}{' '}
-            Are you sure you want to execute it?
-          </>
-        )}
-      </p>
-=======
       {!!message && (
         <p className="text-xs !mb-1">
           {`${
@@ -53,7 +41,6 @@
           } Are you sure you want to execute it?`}
         </p>
       )}
->>>>>>> a7bddc8b
       <p className="text-foreground-light text-xs">
         {subMessage ?? 'Make sure you are not accidentally removing something important.'}
       </p>
