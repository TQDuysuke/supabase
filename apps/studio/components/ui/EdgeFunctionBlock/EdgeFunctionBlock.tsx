import { Code } from 'lucide-react'
import Link from 'next/link'
<<<<<<< HEAD
import { DragEvent, ReactNode } from 'react'

import { ReportBlockContainer } from 'components/interfaces/Reports/ReportBlock/ReportBlockContainer'
import { Button, cn, CodeBlock, CodeBlockLang } from 'ui'
=======
import type { DragEvent, ReactNode } from 'react'

import { ReportBlockContainer } from 'components/interfaces/Reports/ReportBlock/ReportBlockContainer'
import { Button, CodeBlock, type CodeBlockLang, cn } from 'ui'
>>>>>>> a7bddc8b
import { Admonition } from 'ui-patterns'

interface EdgeFunctionBlockProps {
  /** Title of the EdgeFunctionBlock */
  label: string
  /** Function code to display */
  code: string
  /** Function name/slug */
  functionName: string
  /** Any other actions specific to the parent to be rendered in the header */
  actions?: ReactNode
  /** Toggle visiblity of code on render */
  showCode?: boolean
  /** Whether function block is draggable */
  draggable?: boolean
  /** Tooltip when hovering over the header of the block */
  tooltip?: ReactNode
  /** Optional callback on drag start */
  onDragStart?: (e: DragEvent) => void
  /** Hide the header deploy button (used when an external confirm footer is shown) */
  hideDeployButton?: boolean
  /** Disable interactive actions */
  disabled?: boolean
  /** Whether a deploy action is currently running */
  isDeploying?: boolean
  /** Whether a deploy action has completed */
  isDeployed?: boolean
  /** Optional message to show when deployment fails */
  errorText?: string
  /** URL to the deployed function */
  functionUrl?: string
  /** Link to the function details page */
  deploymentDetailsUrl?: string
  /** CLI command to download the function */
  downloadCommand?: string
  /** Show warning UI when replacing an existing function */
  showReplaceWarning?: boolean
  /** Cancel handler when replacing an existing function */
  onCancelReplace?: () => void
  /** Confirm handler when replacing an existing function */
  onConfirmReplace?: () => void
  /** Handler for triggering a deploy */
  onDeploy?: () => void
}

export const EdgeFunctionBlock = ({
  label,
  code,
  functionName,
  actions,
  tooltip,
  hideDeployButton = false,
  disabled = false,
  isDeploying = false,
  isDeployed = false,
  errorText,
  functionUrl,
  deploymentDetailsUrl,
  downloadCommand,
  showReplaceWarning = false,
  onCancelReplace,
  onConfirmReplace,
  onDeploy,
  draggable = false,
  onDragStart,
}: EdgeFunctionBlockProps) => {
  const resolvedFunctionUrl = functionUrl ?? 'Function URL will be available after deployment'
  const resolvedDownloadCommand = downloadCommand ?? `supabase functions download ${functionName}`

  const hasStatusMessage = isDeploying || isDeployed || !!errorText

  return (
    <ReportBlockContainer
      tooltip={tooltip}
      icon={<Code size={16} strokeWidth={1.5} className="text-foreground-muted" />}
      label={label}
      loading={isDeploying}
      draggable={draggable}
      onDragStart={onDragStart}
      actions={
        hideDeployButton || !onDeploy ? (
          actions ?? null
        ) : (
          <>
            <Button
              type="outline"
              size="tiny"
              loading={isDeploying}
              disabled={disabled || isDeploying}
              onClick={onDeploy}
            >
              {isDeploying ? 'Deploying…' : 'Deploy'}
            </Button>

            {actions}
          </>
        )
      }
    >
      {showReplaceWarning && (
        <Admonition
          type="warning"
          className="mb-0 rounded-none border-0 border-b shrink-0 bg-background-100"
        >
          <p>An edge function with the name "{functionName}" already exists.</p>
          <p className="text-foreground-light">
            Deploying will replace the existing function. Are you sure you want to proceed?
          </p>
          <div className="flex justify-stretch mt-2 gap-2">
            <Button
              type="outline"
              size="tiny"
              className="w-full flex-1"
              disabled={isDeploying}
              onClick={onCancelReplace}
            >
              Cancel
            </Button>
            <Button
              type="danger"
              size="tiny"
              className="w-full flex-1"
              loading={isDeploying}
              disabled={isDeploying}
              onClick={onConfirmReplace}
            >
              Replace function
            </Button>
          </div>
        </Admonition>
      )}

      <div className="shrink-0 w-full max-h-96 overflow-y-auto">
        <CodeBlock
          hideLineNumbers
          wrapLines={false}
          value={code}
          language={'typescript' as CodeBlockLang}
          className={cn(
            'max-w-none block !bg-transparent !py-3 !px-3.5 prose dark:prose-dark border-0 text-foreground !rounded-none w-full',
            '[&>code]:m-0 [&>code>span]:text-foreground'
          )}
        />
      </div>

      {hasStatusMessage && (
        <div className="p-4 w-full border-t bg-surface-75 text-xs">
          {isDeploying ? (
            <p className="text-foreground-light">Deploying function...</p>
          ) : errorText ? (
            <p className="text-danger">{errorText}</p>
          ) : (
            <>
              <p className="text-foreground-light mb-2">
                The{' '}
                {deploymentDetailsUrl ? (
                  <Link className="text-foreground" href={deploymentDetailsUrl}>
                    new function
                  </Link>
                ) : (
                  <span className="text-foreground">new function</span>
                )}{' '}
                is now live at:
              </p>
              <CodeBlock
                language="bash"
                hideLineNumbers
                value={resolvedFunctionUrl}
                className="text-xs p-2"
              />
              <p className="text-foreground-light mt-4 mb-2">
                To download and work on this function locally, use the CLI command:
              </p>
              <CodeBlock
                hideLineNumbers
                language="bash"
                value={resolvedDownloadCommand}
                className="text-xs p-2"
              />
            </>
          )}
        </div>
      )}
    </ReportBlockContainer>
  )
}<|MERGE_RESOLUTION|>--- conflicted
+++ resolved
@@ -1,16 +1,9 @@
 import { Code } from 'lucide-react'
 import Link from 'next/link'
-<<<<<<< HEAD
-import { DragEvent, ReactNode } from 'react'
-
-import { ReportBlockContainer } from 'components/interfaces/Reports/ReportBlock/ReportBlockContainer'
-import { Button, cn, CodeBlock, CodeBlockLang } from 'ui'
-=======
 import type { DragEvent, ReactNode } from 'react'
 
 import { ReportBlockContainer } from 'components/interfaces/Reports/ReportBlock/ReportBlockContainer'
 import { Button, CodeBlock, type CodeBlockLang, cn } from 'ui'
->>>>>>> a7bddc8b
 import { Admonition } from 'ui-patterns'
 
 interface EdgeFunctionBlockProps {
@@ -102,7 +95,7 @@
               disabled={disabled || isDeploying}
               onClick={onDeploy}
             >
-              {isDeploying ? 'Deploying…' : 'Deploy'}
+              {isDeploying ? 'Deploying...' : 'Deploy'}
             </Button>
 
             {actions}
