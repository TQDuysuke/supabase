import { PostgresPolicy } from '@supabase/postgres-meta'

export const generatePolicyCreateSQL = (policy: PostgresPolicy) => {
  let expression = ''
  if (policy.definition !== null && policy.definition !== undefined) {
    expression += `USING (${policy.definition})${
      policy.check === null || policy.check === undefined ? ';' : ''
    }\n`
  }
  if (policy.check !== null && policy.check !== undefined) {
    expression += `WITH CHECK (${policy.check});\n`
  }

  return `
<<<<<<< HEAD
CREATE OR ALTER POLICY "${policy.name}" 
=======
ALTER POLICY "${policy.name}" 
>>>>>>> ce6a66dd
ON "${policy.schema}"."${policy.table}"
AS ${policy.action}
FOR ${policy.command}
TO ${policy.roles.join(', ')}
${expression}
`.trim()
}<|MERGE_RESOLUTION|>--- conflicted
+++ resolved
@@ -12,11 +12,7 @@
   }
 
   return `
-<<<<<<< HEAD
-CREATE OR ALTER POLICY "${policy.name}" 
-=======
 ALTER POLICY "${policy.name}" 
->>>>>>> ce6a66dd
 ON "${policy.schema}"."${policy.table}"
 AS ${policy.action}
 FOR ${policy.command}
