import { useParams, useTelemetryProps } from 'common'
import Link from 'next/link'
import { useRouter } from 'next/router'
import { useEffect, useRef, useState } from 'react'

import AlertError from 'components/ui/AlertError'
import DatabaseSelector from 'components/ui/DatabaseSelector'
import Panel from 'components/ui/Panel'
import ShimmeringLoader from 'components/ui/ShimmeringLoader'
import { useProjectSettingsQuery } from 'data/config/project-settings-query'
import { useReadReplicasQuery } from 'data/read-replicas/replicas-query'
import { useOrgSubscriptionQuery } from 'data/subscriptions/org-subscription-query'
import { useResourceWarningsQuery } from 'data/usage/resource-warnings-query'
import { useFlag, useSelectedOrganization, useSelectedProject } from 'hooks'
import { pluckObjectFields } from 'lib/helpers'
import Telemetry from 'lib/telemetry'
import { useDatabaseSelectorStateSnapshot } from 'state/database-selector'
import {
  AlertDescription_Shadcn_,
  AlertTitle_Shadcn_,
  Alert_Shadcn_,
  Badge,
  Button,
  IconAlertTriangle,
  IconExternalLink,
  Input,
  Separator,
} from 'ui'
import ConfirmDisableReadOnlyModeModal from './ConfirmDisableReadOnlyModal'
import ResetDbPassword from './ResetDbPassword'
<<<<<<< HEAD
import DatabaseConnectionString from './DatabaseConnectionString'
=======
import { DatabaseConnectionString } from './DatabaseConnectionString'
>>>>>>> b8707817

const DatabaseSettings = () => {
  const router = useRouter()
  const { ref: projectRef, connectionString } = useParams()
  const telemetryProps = useTelemetryProps()
  const state = useDatabaseSelectorStateSnapshot()
  const selectedProject = useSelectedProject()
  const organization = useSelectedOrganization()

  const readReplicasEnabled = useFlag('readReplicas')
  const showReadReplicasUI = readReplicasEnabled && selectedProject?.is_read_replicas_enabled
  const connectionStringsRef = useRef<HTMLDivElement>(null)
  const [showConfirmationModal, setShowConfirmationModal] = useState(false)

  // [Joshen] TODO this needs to be obtained from BE as 26th Jan is when we'll start - projects will be affected at different rates
  const resolvesToIpV6 = false // Number(new Date()) > Number(dayjs.utc('01-26-2024', 'MM-DD-YYYY').toDate())

  const { data: subscription } = useOrgSubscriptionQuery({ orgSlug: organization?.slug })
  const {
    data,
    error: projectSettingsError,
    isLoading: isLoadingProjectSettings,
    isError: isErrorProjectSettings,
    isSuccess: isSuccessProjectSettings,
  } = useProjectSettingsQuery({ projectRef })
  const { data: resourceWarnings } = useResourceWarningsQuery()
  const {
    data: databases,
    error: readReplicasError,
    isLoading: isLoadingReadReplicas,
    isError: isErrorReadReplicas,
    isSuccess: isSuccessReadReplicas,
  } = useReadReplicasQuery({ projectRef })
  const error = showReadReplicasUI ? readReplicasError : projectSettingsError
  const isLoading = showReadReplicasUI ? isLoadingReadReplicas : isLoadingProjectSettings
  const isError = showReadReplicasUI ? isErrorReadReplicas : isErrorProjectSettings
  const isSuccess = showReadReplicasUI ? isSuccessReadReplicas : isSuccessProjectSettings

  const selectedDatabase = (databases ?? []).find(
    (db) => db.identifier === state.selectedDatabaseId
  )

  const isReadOnlyMode =
    (resourceWarnings ?? [])?.find((warning) => warning.project === projectRef)
      ?.is_readonly_mode_enabled ?? false

  const { project } = data ?? {}
  const DB_FIELDS = ['db_host', 'db_name', 'db_port', 'db_user', 'inserted_at']
  const emptyState = { db_user: '', db_host: '', db_port: '', db_name: '' }
  const connectionInfo = showReadReplicasUI
    ? pluckObjectFields(selectedDatabase || emptyState, DB_FIELDS)
    : pluckObjectFields(project || emptyState, DB_FIELDS)

  const handleCopy = (labelValue?: string) =>
    Telemetry.sendEvent(
      {
        category: 'settings',
        action: 'copy_connection_string',
        label: labelValue ? labelValue : '',
      },
      telemetryProps,
      router
    )

  useEffect(() => {
    if (connectionString !== undefined && connectionStringsRef.current !== undefined) {
      state.setSelectedDatabaseId(connectionString)
      connectionStringsRef.current?.scrollIntoView({ block: 'center', behavior: 'smooth' })
    }
  }, [connectionString])

  return (
    <>
      <section id="direct-connection">
        {isReadOnlyMode && (
          <Alert_Shadcn_ variant="destructive">
            <IconAlertTriangle />
            <AlertTitle_Shadcn_>
              Project is in read-only mode and database is no longer accepting write requests
            </AlertTitle_Shadcn_>
            <AlertDescription_Shadcn_>
              You have reached 95% of your project's disk space, and read-only mode has been enabled
              to preserve your database's stability and prevent your project from exceeding its
              current billing plan. To resolve this, you may:
              <ul className="list-disc pl-6 mt-1">
                <li>
                  Temporarily disable read-only mode to free up space and reduce your database size
                </li>
                {subscription?.plan.id === 'free' ? (
                  <li>
                    <Link href={`/org/${organization?.slug}/billing?panel=subscriptionPlan`}>
                      <a className="text underline">Upgrade to the Pro plan</a>
                    </Link>{' '}
                    to increase your database size limit to 8GB.
                  </li>
                ) : subscription?.plan.id === 'pro' && subscription?.usage_billing_enabled ? (
                  <li>
                    <Link href={`/org/${organization?.slug}/billing?panel=subscriptionPlan`}>
                      <a className="text-foreground underline">Disable your Spend Cap</a>
                    </Link>{' '}
                    to allow your project to auto-scale and expand beyond the 8GB database size
                    limit
                  </li>
                ) : null}
              </ul>
            </AlertDescription_Shadcn_>
            <div className="mt-4 flex items-center space-x-2">
              <Button type="default" onClick={() => setShowConfirmationModal(true)}>
                Disable read-only mode
              </Button>
              <Button asChild type="default" icon={<IconExternalLink />}>
                <Link
                  href="https://supabase.com/docs/guides/platform/database-size#disabling-read-only-mode"
                  target="_blank"
                  rel="noreferrer"
                >
                  Learn more
                </Link>
              </Button>
            </div>
          </Alert_Shadcn_>
        )}

<<<<<<< HEAD
        <DatabaseConnectionString />
=======
        <Panel
          title={
            <div className="w-full flex items-center justify-between">
              <div className="flex items-center gap-x-2">
                <h5 className="mb-0">Connect to your database directly</h5>
                <Badge color={resolvesToIpV6 ? 'amber' : 'scale'}>
                  {resolvesToIpV6 ? 'Resolves to IPv6' : 'Resolves to IPv4'}
                </Badge>
              </div>
              {showReadReplicasUI && <DatabaseSelector />}
            </div>
          }
          className="!m-0"
        >
          <Panel.Content className="space-y-6">
            {isLoading &&
              Array.from({ length: 5 }).map((_, i) => (
                <div
                  key={i}
                  className="grid gap-2 items-center md:grid md:grid-cols-12 md:gap-x-4 w-full"
                >
                  <ShimmeringLoader className="h-4 w-1/3 col-span-4" delayIndex={i} />
                  <ShimmeringLoader className="h-8 w-full col-span-8" delayIndex={i} />
                </div>
              ))}
            {isError && <AlertError error={error} subject="Failed to retrieve databases" />}
            {isSuccess && (
              <>
                <Alert_Shadcn_ variant="warning">
                  <IconAlertTriangle strokeWidth={2} />
                  <AlertTitle_Shadcn_>
                    Direct database access via IPv4 and pgBouncer will be removed from January 26th
                    2024
                  </AlertTitle_Shadcn_>
                  <AlertDescription_Shadcn_ className="space-y-3">
                    <p>
                      We strongly recommend using{' '}
                      <span
                        tabIndex={0}
                        className="cursor-pointer text-foreground underline underline-offset-[4px] decoration-brand-500 hover:decoration-foreground"
                        onClick={() => {
                          const connectionPooler = document.getElementById('connection-pooler')
                          connectionPooler?.scrollIntoView({ block: 'center', behavior: 'smooth' })
                        }}
                      >
                        connection pooling
                      </span>{' '}
                      to connect to your database. You'll only need to change the connection string
                      that you're using in your application to the pooler's connection string which
                      can be found in the{' '}
                      <span
                        tabIndex={0}
                        className="cursor-pointer text-foreground underline underline-offset-[4px] decoration-brand-500 hover:decoration-foreground"
                        onClick={() => {
                          const connectionPooler = document.getElementById('connection-pooler')
                          connectionPooler?.scrollIntoView({ block: 'center', behavior: 'smooth' })
                        }}
                      >
                        connection pooling settings
                      </span>
                      .
                    </p>
                    <Button asChild type="default" icon={<IconExternalLink strokeWidth={1.5} />}>
                      <a
                        href="https://github.com/orgs/supabase/discussions/17817"
                        target="_blank"
                        rel="noreferrer"
                      >
                        Learn more
                      </a>
                    </Button>
                  </AlertDescription_Shadcn_>
                </Alert_Shadcn_>
                <Input
                  className="input-mono"
                  layout="horizontal"
                  readOnly
                  copy
                  disabled
                  value={connectionInfo.db_host}
                  label="Host"
                  onCopy={() => {
                    handleCopy('Host')
                  }}
                />

                <Input
                  className="input-mono"
                  layout="horizontal"
                  readOnly
                  copy
                  disabled
                  value={connectionInfo.db_name}
                  label="Database name"
                />

                <Input
                  className="input-mono"
                  layout="horizontal"
                  readOnly
                  copy
                  disabled
                  value={connectionInfo.db_port.toString()}
                  label="Port"
                />

                <Input
                  layout="horizontal"
                  className="input-mono table-input-cell text-base"
                  readOnly
                  copy
                  disabled
                  value={connectionInfo.db_user}
                  label="User"
                />

                <Input
                  className="input-mono"
                  layout="horizontal"
                  disabled
                  readOnly
                  value={
                    state.selectedDatabaseId !== projectRef
                      ? '[The password for your primary database]'
                      : '[The password you provided when you created this project]'
                  }
                  label="Password"
                />
              </>
            )}
          </Panel.Content>
          <Separator />
          <DatabaseConnectionString />
        </Panel>
      </section>
>>>>>>> b8707817

      <ResetDbPassword disabled={isLoading || isError} />

      <ConfirmDisableReadOnlyModeModal
        visible={showConfirmationModal}
        onClose={() => setShowConfirmationModal(false)}
      />
    </>
  )
}

export default DatabaseSettings<|MERGE_RESOLUTION|>--- conflicted
+++ resolved
@@ -28,11 +28,7 @@
 } from 'ui'
 import ConfirmDisableReadOnlyModeModal from './ConfirmDisableReadOnlyModal'
 import ResetDbPassword from './ResetDbPassword'
-<<<<<<< HEAD
-import DatabaseConnectionString from './DatabaseConnectionString'
-=======
 import { DatabaseConnectionString } from './DatabaseConnectionString'
->>>>>>> b8707817
 
 const DatabaseSettings = () => {
   const router = useRouter()
@@ -156,9 +152,6 @@
           </Alert_Shadcn_>
         )}
 
-<<<<<<< HEAD
-        <DatabaseConnectionString />
-=======
         <Panel
           title={
             <div className="w-full flex items-center justify-between">
@@ -294,7 +287,6 @@
           <DatabaseConnectionString />
         </Panel>
       </section>
->>>>>>> b8707817
 
       <ResetDbPassword disabled={isLoading || isError} />
 
