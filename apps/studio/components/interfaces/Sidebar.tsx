--- conflicted
+++ resolved
@@ -253,11 +253,8 @@
     edgeFunctions: edgeFunctionsEnabled,
     storage: storageEnabled,
     realtime: realtimeEnabled,
-<<<<<<< HEAD
     authOverviewPage: authOverviewPageEnabled,
-=======
     isStorageV2,
->>>>>>> a2f69554
   })
   const otherRoutes = generateOtherRoutes(ref, project, {
     unifiedLogs: isUnifiedLogsEnabled,
