--- conflicted
+++ resolved
@@ -33,6 +33,7 @@
   WarningIcon,
 } from 'ui'
 import { DiskStorageSchemaType } from './DiskManagement.schema'
+import { DiskManagementMessage } from './DiskManagement.types'
 import {
   calculateComputeSizePrice,
   calculateDiskSizePrice,
@@ -45,10 +46,6 @@
 import { BillingChangeBadge } from './ui/BillingChangeBadge'
 import { DiskType } from './ui/DiskManagement.constants'
 import { DiskMangementCoolDownSection } from './ui/DiskManagementCoolDownSection'
-<<<<<<< HEAD
-import { DiskManagementMessage, InfraInstanceSize } from './DiskManagement.types'
-=======
->>>>>>> 1532241a
 
 const TableHeaderRow = () => (
   <TableRow>
@@ -135,7 +132,7 @@
   onSubmit: (values: DiskStorageSchemaType) => Promise<void>
 
   buttonSize?: ButtonProps['size']
-  message: DiskManagementMessage
+  message: DiskManagementMessage | null
 }
 
 export const DiskManagementReviewAndSubmitDialog = ({
