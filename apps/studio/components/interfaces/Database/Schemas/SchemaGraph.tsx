import type { PostgresSchema } from '@supabase/postgres-meta'
import { Loader2 } from 'lucide-react'
import { useTheme } from 'next-themes'
import { useEffect, useMemo, useState } from 'react'
import ReactFlow, { Background, BackgroundVariant, MiniMap, useReactFlow } from 'reactflow'
import 'reactflow/dist/style.css'

import { useParams } from 'common'
import { useProjectContext } from 'components/layouts/ProjectLayout/ProjectContext'
import AlertError from 'components/ui/AlertError'
import { ButtonTooltip } from 'components/ui/ButtonTooltip'
import SchemaSelector from 'components/ui/SchemaSelector'
import { useSchemasQuery } from 'data/database/schemas-query'
import { useTablesQuery } from 'data/tables/tables-query'
import { useLocalStorage } from 'hooks/misc/useLocalStorage'
import { LOCAL_STORAGE_KEYS } from 'lib/constants'
import { SchemaGraphLegend } from './SchemaGraphLegend'
import { getGraphDataFromTables, getLayoutedElementsViaDagre } from './Schemas.utils'
import { TableNode } from './SchemaTableNode'

// [Joshen] Persisting logic: Only save positions to local storage WHEN a node is moved OR when explicitly clicked to reset layout

export const SchemaGraph = ({ hideSchemaSelection = false }: { hideSchemaSelection?: boolean }) => {
  const { ref, schema: selectedSchemaParam } = useParams()
  const { resolvedTheme } = useTheme()
  const { project } = useProjectContext()
  const [selectedSchema, setSelectedSchema] = useState<PostgresSchema['name']>(
    selectedSchemaParam || 'public'
  )

  const targetSchema = selectedSchemaParam || selectedSchema

  const miniMapNodeColor = '#111318'
  const miniMapMaskColor = resolvedTheme?.includes('dark')
    ? 'rgb(17, 19, 24, .8)'
    : 'rgb(237, 237, 237, .8)'

  const reactFlowInstance = useReactFlow()
  const nodeTypes = useMemo(
    () => ({
      table: TableNode,
    }),
    []
  )

  const {
    data: schemas,
    error: errorSchemas,
    isSuccess: isSuccessSchemas,
    isLoading: isLoadingSchemas,
    isError: isErrorSchemas,
  } = useSchemasQuery({
    projectRef: project?.ref,
    connectionString: project?.connectionString,
  })

  const {
    data: tables,
    error: errorTables,
    isSuccess: isSuccessTables,
    isLoading: isLoadingTables,
    isError: isErrorTables,
  } = useTablesQuery({
    projectRef: project?.ref,
    connectionString: project?.connectionString,
    schema: targetSchema,
    includeColumns: true,
  })

  const schema = (schemas ?? []).find((s) => s.name === targetSchema)
  const [_, setStoredPositions] = useLocalStorage(
    LOCAL_STORAGE_KEYS.SCHEMA_VISUALIZER_POSITIONS(ref as string, schema?.id ?? 0),
    {}
  )

  const resetLayout = () => {
    const nodes = reactFlowInstance.getNodes()
    const edges = reactFlowInstance.getEdges()

    getLayoutedElementsViaDagre(nodes, edges)
    reactFlowInstance.setNodes(nodes)
    reactFlowInstance.setEdges(edges)
    setTimeout(() => reactFlowInstance.fitView({}))
    saveNodePositions()
  }

  const saveNodePositions = () => {
    if (schema === undefined) return console.error('Schema is required')

    const nodes = reactFlowInstance.getNodes()
    if (nodes.length > 0) {
      const nodesPositionData = nodes.reduce((a, b) => {
        return { ...a, [b.id]: b.position }
      }, {})
      setStoredPositions(nodesPositionData)
    }
  }

  useEffect(() => {
    if (isSuccessTables && isSuccessSchemas && tables.length > 0) {
      const schema = schemas.find((s) => s.name === targetSchema) as PostgresSchema
      getGraphDataFromTables(ref as string, schema, tables).then(({ nodes, edges }) => {
        reactFlowInstance.setNodes(nodes)
        reactFlowInstance.setEdges(edges)
        setTimeout(() => reactFlowInstance.fitView({})) // it needs to happen during next event tick
      })
    }
  }, [isSuccessTables, isSuccessSchemas, tables, resolvedTheme])

  return (
    <>
<<<<<<< HEAD
      {!hideSchemaSelection ? (
        <div className="flex items-center justify-between p-4 border-b border-muted">
          {isLoadingSchemas && (
            <div className="h-[34px] w-[260px] bg-foreground-lighter rounded shimmering-loader" />
          )}

          {isErrorSchemas && (
            <AlertError error={errorSchemas as any} subject="Failed to retrieve schemas" />
          )}

          {isSuccessSchemas && (
            <>
              <SchemaSelector
                className="w-[260px]"
                size="small"
                showError={false}
                selectedSchemaName={targetSchema}
                onSelectSchema={setSelectedSchema}
              />
              <Tooltip_Shadcn_>
                <TooltipTrigger_Shadcn_ asChild>
                  <Button type="default" onClick={resetLayout}>
                    Auto layout
                  </Button>
                </TooltipTrigger_Shadcn_>
                <TooltipContent_Shadcn_ side="bottom">
                  Automatically arrange the layout of all nodes
                </TooltipContent_Shadcn_>
              </Tooltip_Shadcn_>
            </>
          )}
        </div>
      ) : (
        // <div className="h-10 bg-surface-100 px-3 flex items-center justify-between">
        //   <span className="text-sm text-foreground-light">Some actions in here</span>
        // </div>
        <></>
      )}
=======
      <div className="flex items-center justify-between p-4 border-b border-muted">
        {isLoadingSchemas && (
          <div className="h-[34px] w-[260px] bg-foreground-lighter rounded shimmering-loader" />
        )}

        {isErrorSchemas && (
          <AlertError error={errorSchemas as any} subject="Failed to retrieve schemas" />
        )}

        {isSuccessSchemas && (
          <>
            <SchemaSelector
              className="w-[180px]"
              size="tiny"
              showError={false}
              selectedSchemaName={selectedSchema}
              onSelectSchema={setSelectedSchema}
            />
            <ButtonTooltip
              type="default"
              onClick={resetLayout}
              tooltip={{
                content: { side: 'bottom', text: 'Automatically arrange the layout of all nodes' },
              }}
            >
              Auto layout
            </ButtonTooltip>
          </>
        )}
      </div>
>>>>>>> d4c928ca
      {isLoadingTables && (
        <div className="w-full h-full flex items-center justify-center gap-x-2">
          <Loader2 className="animate-spin text-foreground-light" size={16} />
          <p className="text-sm text-foreground-light">Loading tables</p>
        </div>
      )}
      {isErrorTables && (
        <div className="w-full h-full flex items-center justify-center px-20">
          <AlertError subject="Failed to retrieve tables" error={errorTables} />
        </div>
      )}
      {isSuccessTables && (
        <div className="w-full h-full">
          <ReactFlow
            defaultNodes={[]}
            defaultEdges={[]}
            defaultEdgeOptions={{
              type: 'smoothstep',
              animated: true,
              deletable: false,
              style: {
                stroke: 'hsl(var(--border-stronger))',
                strokeWidth: 0.5,
              },
            }}
            nodeTypes={nodeTypes}
            fitView
            minZoom={0.8}
            maxZoom={1.8}
            proOptions={{ hideAttribution: true }}
            onNodeDragStop={() => saveNodePositions()}
          >
            <SchemaGraphLegend />
            <Background
              gap={16}
              className="[&>*]:stroke-foreground-muted opacity-[25%]"
              variant={BackgroundVariant.Dots}
              color={'inherit'}
            />
            <MiniMap
              pannable
              zoomable
              nodeColor={miniMapNodeColor}
              maskColor={miniMapMaskColor}
              className="border rounded-md shadow-sm"
            />
          </ReactFlow>
        </div>
      )}
    </>
  )
}<|MERGE_RESOLUTION|>--- conflicted
+++ resolved
@@ -109,7 +109,6 @@
 
   return (
     <>
-<<<<<<< HEAD
       {!hideSchemaSelection ? (
         <div className="flex items-center justify-between p-4 border-b border-muted">
           {isLoadingSchemas && (
@@ -123,63 +122,28 @@
           {isSuccessSchemas && (
             <>
               <SchemaSelector
-                className="w-[260px]"
-                size="small"
+                className="w-[180px]"
+                size="tiny"
                 showError={false}
-                selectedSchemaName={targetSchema}
+                selectedSchemaName={selectedSchema}
                 onSelectSchema={setSelectedSchema}
               />
-              <Tooltip_Shadcn_>
-                <TooltipTrigger_Shadcn_ asChild>
-                  <Button type="default" onClick={resetLayout}>
-                    Auto layout
-                  </Button>
-                </TooltipTrigger_Shadcn_>
-                <TooltipContent_Shadcn_ side="bottom">
-                  Automatically arrange the layout of all nodes
-                </TooltipContent_Shadcn_>
-              </Tooltip_Shadcn_>
+              <ButtonTooltip
+                type="default"
+                onClick={resetLayout}
+                tooltip={{
+                  content: {
+                    side: 'bottom',
+                    text: 'Automatically arrange the layout of all nodes',
+                  },
+                }}
+              >
+                Auto layout
+              </ButtonTooltip>
             </>
           )}
         </div>
-      ) : (
-        // <div className="h-10 bg-surface-100 px-3 flex items-center justify-between">
-        //   <span className="text-sm text-foreground-light">Some actions in here</span>
-        // </div>
-        <></>
-      )}
-=======
-      <div className="flex items-center justify-between p-4 border-b border-muted">
-        {isLoadingSchemas && (
-          <div className="h-[34px] w-[260px] bg-foreground-lighter rounded shimmering-loader" />
-        )}
-
-        {isErrorSchemas && (
-          <AlertError error={errorSchemas as any} subject="Failed to retrieve schemas" />
-        )}
-
-        {isSuccessSchemas && (
-          <>
-            <SchemaSelector
-              className="w-[180px]"
-              size="tiny"
-              showError={false}
-              selectedSchemaName={selectedSchema}
-              onSelectSchema={setSelectedSchema}
-            />
-            <ButtonTooltip
-              type="default"
-              onClick={resetLayout}
-              tooltip={{
-                content: { side: 'bottom', text: 'Automatically arrange the layout of all nodes' },
-              }}
-            >
-              Auto layout
-            </ButtonTooltip>
-          </>
-        )}
-      </div>
->>>>>>> d4c928ca
+      ) : null}
       {isLoadingTables && (
         <div className="w-full h-full flex items-center justify-center gap-x-2">
           <Loader2 className="animate-spin text-foreground-light" size={16} />
