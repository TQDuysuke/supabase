--- conflicted
+++ resolved
@@ -33,20 +33,14 @@
 } from './QueryPerformance.constants'
 import { useQueryPerformanceSort } from './hooks/useQueryPerformanceSort'
 import { formatDuration } from './QueryPerformance.utils'
-<<<<<<< HEAD
 import { AggregatedQueryData } from './QueryPerformanceData.utils'
-=======
 import { GetIndexAdvisorResultResponse } from 'data/database/retrieve-index-advisor-result-query'
->>>>>>> 5c174b7e
 
 interface QueryPerformanceGridProps {
   aggregatedData: AggregatedQueryData[]
   isLoading: boolean
 }
 
-<<<<<<< HEAD
-export const QueryPerformanceGrid = ({ aggregatedData, isLoading }: QueryPerformanceGridProps) => {
-=======
 interface QueryPerformanceRow {
   query: string
   prop_total_time: number
@@ -83,8 +77,7 @@
   return Math.min(maxWidth, 300)
 }
 
-export const QueryPerformanceGrid = ({ queryPerformanceQuery }: QueryPerformanceGridProps) => {
->>>>>>> 5c174b7e
+export const QueryPerformanceGrid = ({ aggregatedData, isLoading }: QueryPerformanceGridProps) => {
   const { sort, setSortConfig } = useQueryPerformanceSort()
   const gridRef = useRef<DataGridHandle>(null)
   const { sort: urlSort, order, roles, search } = useParams()
@@ -103,7 +96,9 @@
       cellClass: `column-${col.id}`,
       resizable: true,
       minWidth:
-        col.id === 'prop_total_time' ? calculateTimeConsumedWidth(data ?? []) : col.minWidth ?? 120,
+        col.id === 'prop_total_time'
+          ? calculateTimeConsumedWidth((aggregatedData as any) ?? [])
+          : col.minWidth ?? 120,
       sortable: !nonSortableColumns.includes(col.id),
       headerCellClass: 'first:pl-6 cursor-pointer',
       renderHeaderCell: () => {
