import { useParams } from 'common'
import { useSendEventMutation } from 'data/telemetry/send-event-mutation'
import { useFlag } from 'hooks/ui/useFlag'
import { LOCAL_STORAGE_KEYS } from 'lib/constants'
import { ExternalLink, Eye, EyeOff, FlaskConical } from 'lucide-react'
import Link from 'next/link'
import { useEffect, useState } from 'react'
<<<<<<< HEAD
import { TELEMETRY_EVENTS } from 'lib/constants/telemetry'

=======

import { useSendEventMutation } from 'data/telemetry/send-event-mutation'
import { useFlag } from 'hooks/ui/useFlag'
import { TelemetryActions } from 'lib/constants/telemetry'
>>>>>>> 2038e28c
import { useAppStateSnapshot } from 'state/app-state'
import { removeTabsByEditor } from 'state/tabs'
import { Badge, Button, Modal, ScrollArea, cn } from 'ui'
import { FEATURE_PREVIEWS, useFeaturePreviewContext } from './FeaturePreviewContext'

const FeaturePreviewModal = () => {
  // const isFeaturePreviewTabsTableEditorFlag = useFlag('featurePreviewTabsTableEditor')
  // const isFeaturePreviewTabsSqlEditorFlag = useFlag('featurePreviewTabsSqlEditor')
  const enableFunctionsAssistant = useFlag('functionsAssistantV2')

  const snap = useAppStateSnapshot()
  const { ref } = useParams()
  const featurePreviewContext = useFeaturePreviewContext()
  const { mutate: sendEvent } = useSendEventMutation()

  const selectedFeaturePreview =
    snap.selectedFeaturePreview === '' ? FEATURE_PREVIEWS[0].key : snap.selectedFeaturePreview

  const [selectedFeatureKey, setSelectedFeatureKey] = useState<string>(selectedFeaturePreview)

  const isNotReleased =
    selectedFeatureKey === 'supabase-ui-functions-assistant' && !enableFunctionsAssistant

  // this modal can be triggered on other pages
  // Update local state when valtio state changes
  useEffect(() => {
    if (snap.selectedFeaturePreview !== '') {
      setSelectedFeatureKey(snap.selectedFeaturePreview)
    }
  }, [snap.selectedFeaturePreview])

  const { flags, onUpdateFlag } = featurePreviewContext
  const selectedFeature = FEATURE_PREVIEWS.find((preview) => preview.key === selectedFeatureKey)
  const isSelectedFeatureEnabled = flags[selectedFeatureKey]

  const toggleFeature = () => {
    onUpdateFlag(selectedFeatureKey, !isSelectedFeatureEnabled)
    sendEvent({
      action: isSelectedFeatureEnabled
        ? TelemetryActions.FEATURE_PREVIEW_DISABLED
        : TelemetryActions.FEATURE_PREVIEW_ENABLED,
      properties: { feature: selectedFeatureKey },
    })

    if (selectedFeatureKey === LOCAL_STORAGE_KEYS.UI_SQL_EDITOR_TABS) {
      removeTabsByEditor(ref as string | undefined, 'table')
    }
    if (selectedFeatureKey === LOCAL_STORAGE_KEYS.UI_SQL_EDITOR_TABS) {
      removeTabsByEditor(ref as string | undefined, 'sql')
    }
  }

  function handleCloseFeaturePreviewModal() {
    snap.setShowFeaturePreviewModal(false)
    snap.setSelectedFeaturePreview(FEATURE_PREVIEWS[0].key)
  }

  // function isReleased(feature) {
  //   switch (feature.key) {
  //     case LOCAL_STORAGE_KEYS.UI_PREVIEW_FUNCTIONS_ASSISTANT:
  //       return enableFunctionsAssistant
  //     case LOCAL_STORAGE_KEYS.UI_TABLE_EDITOR_TABS:
  //       return isFeaturePreviewTabsTableEditorFlag
  //     case LOCAL_STORAGE_KEYS.UI_SQL_EDITOR_TABS:
  //       return isFeaturePreviewTabsSqlEditorFlag
  //   }
  // }

  return (
    <Modal
      hideFooter
      showCloseButton
      size="xlarge"
      className="max-w-4xl"
      header="Dashboard feature previews"
      visible={snap.showFeaturePreviewModal}
      onCancel={handleCloseFeaturePreviewModal}
    >
      {FEATURE_PREVIEWS.length > 0 ? (
        <div className="flex">
          <div>
            <ScrollArea className="h-[550px] w-[280px] border-r">
              {FEATURE_PREVIEWS.filter((feature) => {
                // const isTableEditor = feature.key === LOCAL_STORAGE_KEYS.UI_TABLE_EDITOR_TABS
                // const isSqlEditor = feature.key === LOCAL_STORAGE_KEYS.UI_SQL_EDITOR_TABS

                // return (
                //   (isTableEditor && isFeaturePreviewTabsTableEditorFlag) ||
                //   (isSqlEditor && isFeaturePreviewTabsSqlEditorFlag)
                // )
                return true
              }).map((feature) => {
                const isEnabled = flags[feature.key] ?? false

                return (
                  <div
                    key={feature.key}
                    onClick={() => setSelectedFeatureKey(feature.key)}
                    className={cn(
                      'flex items-center space-x-3 p-4 border-b cursor-pointer bg transition',
                      selectedFeatureKey === feature.key ? 'bg-surface-300' : 'bg-surface-100'
                    )}
                  >
                    {isEnabled ? (
                      <Eye size={14} strokeWidth={2} className="text-brand" />
                    ) : (
                      <EyeOff size={14} strokeWidth={1.5} className="text-foreground-light" />
                    )}
                    <p className="text-sm truncate" title={feature.name}>
                      {feature.name}
                    </p>
                  </div>
                )
              })}
            </ScrollArea>
          </div>
          <div className="flex-grow max-h-[550px] p-4 space-y-3 overflow-y-auto">
            <div className="flex items-center justify-between">
              <div className="flex items-center gap-x-2">
                <p>{selectedFeature?.name}</p>
                {selectedFeature?.isNew && <Badge color="green">New</Badge>}
              </div>
              <div className="flex items-center gap-x-2">
                {selectedFeature?.discussionsUrl !== undefined && (
                  <Button asChild type="default" icon={<ExternalLink strokeWidth={1.5} />}>
                    <Link href={selectedFeature.discussionsUrl} target="_blank" rel="noreferrer">
                      Give feedback
                    </Link>
                  </Button>
                )}
                {isNotReleased ? (
                  <Button disabled type="default">
                    Coming soon
                  </Button>
                ) : (
                  <Button type="default" onClick={() => toggleFeature()}>
                    {isSelectedFeatureEnabled ? 'Disable' : 'Enable'} feature
                  </Button>
                )}
              </div>
            </div>
            {selectedFeature?.content}
          </div>
        </div>
      ) : (
        <div className="h-[550px] flex flex-col items-center justify-center">
          <FlaskConical size={30} strokeWidth={1.5} className="text-foreground-light" />
          <div className="mt-1 mb-3 flex flex-col items-center gap-y-0.5">
            <p className="text-sm">No feature previews available</p>
            <p className="text-sm text-foreground-light">
              Have an idea for the dashboard? Let us know via Github Discussions!
            </p>
          </div>
          <Button asChild type="default" icon={<ExternalLink strokeWidth={1.5} />}>
            <Link
              href="https://github.com/orgs/supabase/discussions/categories/feature-requests"
              target="_blank"
              rel="noreferrer"
            >
              Github Discussions
            </Link>
          </Button>
        </div>
      )}
    </Modal>
  )
}

export default FeaturePreviewModal<|MERGE_RESOLUTION|>--- conflicted
+++ resolved
@@ -2,18 +2,10 @@
 import { useSendEventMutation } from 'data/telemetry/send-event-mutation'
 import { useFlag } from 'hooks/ui/useFlag'
 import { LOCAL_STORAGE_KEYS } from 'lib/constants'
+import { TelemetryActions } from 'lib/constants/telemetry'
 import { ExternalLink, Eye, EyeOff, FlaskConical } from 'lucide-react'
 import Link from 'next/link'
 import { useEffect, useState } from 'react'
-<<<<<<< HEAD
-import { TELEMETRY_EVENTS } from 'lib/constants/telemetry'
-
-=======
-
-import { useSendEventMutation } from 'data/telemetry/send-event-mutation'
-import { useFlag } from 'hooks/ui/useFlag'
-import { TelemetryActions } from 'lib/constants/telemetry'
->>>>>>> 2038e28c
 import { useAppStateSnapshot } from 'state/app-state'
 import { removeTabsByEditor } from 'state/tabs'
 import { Badge, Button, Modal, ScrollArea, cn } from 'ui'
