--- conflicted
+++ resolved
@@ -26,10 +26,7 @@
     key: LOCAL_STORAGE_KEYS.UI_PREVIEW_INLINE_EDITOR,
     name: 'Inline SQL Editor',
     content: <InlineEditorPreview />,
-<<<<<<< HEAD
-=======
     discussionsUrl: 'https://github.com/orgs/supabase/discussions/33690',
->>>>>>> ce6a66dd
     isNew: true,
   },
 ]
