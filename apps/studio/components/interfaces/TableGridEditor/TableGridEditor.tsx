--- conflicted
+++ resolved
@@ -26,7 +26,6 @@
 import DeleteConfirmationDialogs from './DeleteConfirmationDialogs'
 import SidePanelEditor from './SidePanelEditor/SidePanelEditor'
 import TableDefinition from './TableDefinition'
-import DeleteConfirmationDialogs from './DeleteConfirmationDialogs'
 
 export interface TableGridEditorProps {
   isLoadingSelectedTable?: boolean
@@ -162,13 +161,9 @@
           selectedTable={isTableLike(selectedTable) ? selectedTable : undefined}
           onTableCreated={onTableCreated}
         />
-<<<<<<< HEAD
-        <DeleteConfirmationDialogs selectedTable={selectedTable} />
-=======
         <DeleteConfirmationDialogs
           selectedTable={isTableLike(selectedTable) ? selectedTable : undefined}
         />
->>>>>>> 9c390bf2
       </TableEditorTableStateContextProvider>
     </div>
   )
