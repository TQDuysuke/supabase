import { editor } from 'monaco-editor'
import { PropsWithChildren, useEffect, useMemo, useRef } from 'react'
import { createPortal } from 'react-dom'

export interface InlineWidgetProps {
  /**
   * The Monaco editor instance.
   */
  editor: editor.IStandaloneCodeEditor | editor.IStandaloneDiffEditor

  /**
   * ID used by Monaco to reference this widget
   */
  id: string

  /**
   * The line number after or before which this zone should appear.
   * Use 0 to place a view zone before the first line number.
   */
  afterLineNumber: number
  beforeLineNumber?: number

  /**
   * The height in lines of the view zone.
   * @default 1
   */
  heightInLines?: number
}

/**
 * Adds an inline widget to a Monaco editor instance. Acts as a
 * container for custom widgets that are rendered inline.
 *
 * Implemented using the same techniques VS Code uses for their inline
 * widgets (such as "Go to References"), but built for React.
 * Uses a combination of a view zone and overlay widget.
 */
const InlineWidget = ({
  children,
  editor,
  id,
  beforeLineNumber,
  afterLineNumber = 0,
  heightInLines = 1,
}: PropsWithChildren<InlineWidgetProps>) => {
  const lineNumber = beforeLineNumber ?? afterLineNumber
  const key = `${id}-${lineNumber.toString()}`
  const containerElement = useMemo(() => document.createElement('div'), [])
  const zoneIdRef = useRef<string>()
  const viewZoneRef = useRef<{
    top: number
    height: number
    heightInLines: number
  }>({ top: 0, height: 0, heightInLines: heightInLines })

  // Get the appropriate editor instance for diff editor
  const targetEditor = 'getModifiedEditor' in editor ? editor.getModifiedEditor() : editor

  const recalculateLayout = () => {
    const layoutInfo = targetEditor.getLayoutInfo()

    if (!layoutInfo) {
      return
    }

    containerElement.style.left = `${layoutInfo.contentLeft}px`
    containerElement.style.top = `${viewZoneRef.current.top}px`
    containerElement.style.width = `${layoutInfo.width - layoutInfo.contentLeft - 20}px`
    containerElement.style.height = `${viewZoneRef.current.height}px`
  }

  const createViewZone = () => {
    targetEditor.changeViewZones((accessor) => {
      // Remove existing zone if it exists
      if (zoneIdRef.current) {
        accessor.removeZone(zoneIdRef.current)
      }

<<<<<<< HEAD
      containerElement.style.left = `${layoutInfo.contentLeft}px`
      containerElement.style.top = `${viewZoneTop}px`
      containerElement.style.width = `${layoutInfo.width - layoutInfo.contentLeft - 20}px`
      containerElement.style.height = `${viewZoneHeight}px`
    }

    targetEditor.changeViewZones((accessor) => {
      zoneId = accessor.addZone({
=======
      // Create new zone with current height
      zoneIdRef.current = accessor.addZone({
>>>>>>> ce6a66dd
        afterLineNumber: beforeLineNumber ?? afterLineNumber,
        heightInLines: viewZoneRef.current.heightInLines,
        domNode: document.createElement('div'),
        onDomNodeTop: (top) => {
          viewZoneRef.current.top = top
          recalculateLayout()
        },
        onComputedHeight: (height) => {
          viewZoneRef.current.height = height
          recalculateLayout()
        },
      })
    })
  }

  // Initial setup of view zone and overlay widget
  useEffect(() => {
    const overlayWidget: editor.IOverlayWidget = {
      getId: () => id,
      getDomNode: () => containerElement,
      getPosition: () => null,
    }

    createViewZone()
    targetEditor.addOverlayWidget(overlayWidget)

    // Remove the view zone & overlay widget on unmount
    return () => {
      targetEditor.changeViewZones((accessor) => {
        if (zoneIdRef.current) {
          accessor.removeZone(zoneIdRef.current)
        }
        targetEditor.removeOverlayWidget(overlayWidget)
      })
    }
  }, [targetEditor, id, beforeLineNumber, afterLineNumber]) // Note: heightInLines removed from deps

  // Update view zone height when heightInLines changes
  useEffect(() => {
    if (heightInLines !== viewZoneRef.current.heightInLines) {
      viewZoneRef.current.heightInLines = heightInLines
      createViewZone()
    }
  }, [heightInLines])

  return createPortal(children, containerElement, key)
}

export default InlineWidget<|MERGE_RESOLUTION|>--- conflicted
+++ resolved
@@ -76,19 +76,8 @@
         accessor.removeZone(zoneIdRef.current)
       }
 
-<<<<<<< HEAD
-      containerElement.style.left = `${layoutInfo.contentLeft}px`
-      containerElement.style.top = `${viewZoneTop}px`
-      containerElement.style.width = `${layoutInfo.width - layoutInfo.contentLeft - 20}px`
-      containerElement.style.height = `${viewZoneHeight}px`
-    }
-
-    targetEditor.changeViewZones((accessor) => {
-      zoneId = accessor.addZone({
-=======
       // Create new zone with current height
       zoneIdRef.current = accessor.addZone({
->>>>>>> ce6a66dd
         afterLineNumber: beforeLineNumber ?? afterLineNumber,
         heightInLines: viewZoneRef.current.heightInLines,
         domNode: document.createElement('div'),
