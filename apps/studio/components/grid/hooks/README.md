--- conflicted
+++ resolved
@@ -89,50 +89,6 @@
 - Maintains URL parameters as source of truth
 - Forwards sort changes to URL and triggers application-specific side effects
 
-<<<<<<< HEAD
-### `useSafeTableEditorSnapshot`
-
-```typescript
-// Returns: Partial<TableEditorTableState>
-```
-
-This hook exists is to satisfy React's rules of hooks:
-
-React hooks CANNOT be called conditionally. Since `useTableSort` is a hook that needs table state, we cannot write:
-
-```typescript
-// THIS VIOLATES REACT'S RULES - NOT ALLOWED
-function useTableSort() {
-  const { sorts: urlSorts } = useTableEditorFiltersSort()
-
-  // Conditional hook usage is forbidden in React!
-  const snap = hasTableContext ? useTableEditorTableStateSnapshot() : null
-
-  // ...rest of hook
-}
-```
-
-Instead, we created `useSafeTableEditorSnapshot` which unconditionally calls the original snapshot hook and handles error cases. This allows `useTableSort` to always call the hook safely regardless of context.
-
-### `useSaveTableEditorState`
-
-Provides functions to save state and trigger side effects:
-
-- Functions like `saveFiltersAndTriggerSideEffects` that are called by filter/sort hooks
-- Reads context from the Valtio snapshot (table name, etc.)
-- Calls `saveTableEditorStateToLocalStorage` to write to local storage
-- Modifies the Valtio store (e.g., resetting pagination) to trigger side effects
-
-### `useLoadTableEditorStateFromLocalStorageIntoUrl`
-
-Handles initial load logic:
-
-- Checks for existing URL parameters
-- If empty, reads from local storage and updates URL
-- Ensures state persistence across page loads
-
-=======
->>>>>>> c383b3e2
 ## Component Implementation
 
 ### FilterPopoverPrimitive and SortPopoverPrimitive
