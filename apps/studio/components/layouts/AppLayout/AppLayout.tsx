import { PropsWithChildren } from 'react'

const AppLayout = ({ children }: PropsWithChildren<{}>) => {
<<<<<<< HEAD
  const navLayoutV2 = true // useFlag('navigationLayoutV2')

  return (
    <div className="h-screen min-h-[0px] basis-0 flex-1">
      {/* {navLayoutV2 && <AppHeader />} */}
      {children}
    </div>
  )
=======
  return <div className="h-screen min-h-[0px] basis-0 flex-1">{children}</div>
>>>>>>> d4c928ca
}

export default AppLayout<|MERGE_RESOLUTION|>--- conflicted
+++ resolved
@@ -1,18 +1,7 @@
 import { PropsWithChildren } from 'react'
 
 const AppLayout = ({ children }: PropsWithChildren<{}>) => {
-<<<<<<< HEAD
-  const navLayoutV2 = true // useFlag('navigationLayoutV2')
-
-  return (
-    <div className="h-screen min-h-[0px] basis-0 flex-1">
-      {/* {navLayoutV2 && <AppHeader />} */}
-      {children}
-    </div>
-  )
-=======
   return <div className="h-screen min-h-[0px] basis-0 flex-1">{children}</div>
->>>>>>> d4c928ca
 }
 
 export default AppLayout