import {
  AlertCircle,
  Check,
  ChevronsUpDown,
  GitMerge,
  ListTree,
  MessageCircle,
  Plus,
  Shield,
  Send,
} from 'lucide-react'
import Link from 'next/link'
import { useRouter } from 'next/router'
import { useState } from 'react'

import { useParams } from 'common'
import ShimmeringLoader from 'components/ui/ShimmeringLoader'
import { Branch, useBranchesQuery } from 'data/branches/branches-query'
import { useSelectedProject } from 'hooks/misc/useSelectedProject'
<<<<<<< HEAD
import { CreateMergeRequestModal } from 'components/interfaces/BranchManagement/CreateMergeRequestModal'
=======
import { useAppStateSnapshot } from 'state/app-state'
>>>>>>> a50c44f9
import {
  Badge,
  Button,
  CommandEmpty_Shadcn_,
  CommandGroup_Shadcn_,
  CommandInput_Shadcn_,
  CommandItem_Shadcn_,
  CommandList_Shadcn_,
  CommandSeparator_Shadcn_,
  Command_Shadcn_,
  PopoverContent_Shadcn_,
  PopoverTrigger_Shadcn_,
  Popover_Shadcn_,
  ScrollArea,
  cn,
} from 'ui'
import { sanitizeRoute } from './ProjectDropdown'
import { useFlag } from 'hooks/ui/useFlag'

const BranchLink = ({
  branch,
  isSelected,
  setOpen,
}: {
  branch: Branch
  isSelected: boolean
  setOpen: (value: boolean) => void
}) => {
  const router = useRouter()
  const sanitizedRoute = sanitizeRoute(router.route, router.query)
  const href =
    sanitizedRoute?.replace('[ref]', branch.project_ref) ?? `/project/${branch.project_ref}`

  return (
    <Link passHref href={href}>
      <CommandItem_Shadcn_
        value={branch.name.replaceAll('"', '')}
        className="cursor-pointer w-full flex items-center justify-between"
        onSelect={() => {
          setOpen(false)
          router.push(href)
        }}
        onClick={() => {
          setOpen(false)
        }}
      >
        <p className="truncate w-60 flex items-center gap-1" title={branch.name}>
          {branch.is_default && <Shield size={14} className="text-amber-900" />}
          {branch.name}
        </p>
        {isSelected && <Check size={14} strokeWidth={1.5} />}
      </CommandItem_Shadcn_>
    </Link>
  )
}

export const BranchDropdown = () => {
  const router = useRouter()
  const { ref } = useParams()
  const gitlessBranching = useFlag('gitlessBranching')
  const projectDetails = useSelectedProject()
  const snap = useAppStateSnapshot()

  const projectRef = projectDetails?.parent_project_ref || ref

<<<<<<< HEAD
  const [open, setOpen] = useState(false)
  const [showDeployRequestModal, setShowDeployRequestModal] = useState(false)
=======
  const {
    data: branches,
    isLoading,
    isError,
    isSuccess,
  } = useBranchesQuery({ projectRef }, { enabled: Boolean(projectDetails) })

  const isBranchingEnabled = projectDetails?.is_branch_enabled === true
>>>>>>> a50c44f9
  const selectedBranch = branches?.find((branch) => branch.project_ref === ref)

  const defaultMainBranch = {
    id: 'main',
    name: 'main',
    project_ref: projectRef ?? ref ?? '',
    is_default: true,
  } as unknown as Branch

  const mainBranch = branches?.find((branch) => branch.is_default)
  const restOfBranches = branches
    ?.filter((branch) => !branch.is_default)
    .sort((a, b) => new Date(b.created_at).getTime() - new Date(a.created_at).getTime())

  const sortedBranches =
    branches && branches.length > 0
      ? mainBranch
        ? [mainBranch].concat(restOfBranches ?? [])
        : restOfBranches ?? []
      : [defaultMainBranch]

  const BRANCHING_GITHUB_DISCUSSION_LINK = 'https://github.com/orgs/supabase/discussions/18937'

  const [open, setOpen] = useState(false)

  const MenuContent = ({
    branchList,
    showSearch,
  }: {
    branchList: Branch[]
    showSearch?: boolean
  }) => (
    <Command_Shadcn_>
      {showSearch && <CommandInput_Shadcn_ placeholder="Find branch..." />}
      <CommandList_Shadcn_>
        {showSearch && <CommandEmpty_Shadcn_>No branches found</CommandEmpty_Shadcn_>}

        <CommandGroup_Shadcn_>
          <ScrollArea className="max-h-[210px] overflow-y-auto">
            {branchList.map((branch) => (
              <BranchLink
                key={branch.id}
                branch={branch}
                isSelected={branch.id === selectedBranch?.id || branches?.length === 0}
                setOpen={setOpen}
              />
            ))}
          </ScrollArea>
        </CommandGroup_Shadcn_>

        <CommandSeparator_Shadcn_ />

        <CommandGroup_Shadcn_>
          <CommandItem_Shadcn_
            className="cursor-pointer w-full"
            onSelect={() => {
              setOpen(false)
              snap.setShowCreateBranchModal(true)
            }}
            onClick={() => {
              setOpen(false)
              snap.setShowCreateBranchModal(true)
            }}
          >
            <div className="w-full flex items-center gap-2">
              <Plus size={14} strokeWidth={1.5} />
              <p>Create branch</p>
            </div>
          </CommandItem_Shadcn_>
          {gitlessBranching &&
            isBranchingEnabled &&
            selectedBranch &&
            !selectedBranch.is_default && (
              <>
                <CommandItem_Shadcn_
                  className="cursor-pointer w-full"
                  onSelect={() => {
                    setOpen(false)
                    router.push(`/project/${ref}/merge`)
                  }}
                  onClick={() => setOpen(false)}
                >
                  <Link href={`/project/${ref}/merge`} className="w-full flex items-center gap-2">
                    <GitMerge size={14} strokeWidth={1.5} />
                    Review changes
                  </Link>
                </CommandItem_Shadcn_>
              </>
            )}
          <CommandItem_Shadcn_
            className="cursor-pointer w-full"
            onSelect={() => {
              setOpen(false)
              router.push(`/project/${ref}/branches`)
            }}
            onClick={() => setOpen(false)}
          >
            <Link href={`/project/${ref}/branches`} className="w-full flex items-center gap-2">
              <ListTree size={14} strokeWidth={1.5} />
              <p>Manage branches</p>
            </Link>
          </CommandItem_Shadcn_>
        </CommandGroup_Shadcn_>

        <CommandSeparator_Shadcn_ />

        <CommandGroup_Shadcn_>
          <CommandItem_Shadcn_
            className="cursor-pointer w-full"
            onSelect={() => {
              setOpen(false)
              window?.open(BRANCHING_GITHUB_DISCUSSION_LINK, '_blank')?.focus()
            }}
            onClick={() => setOpen(false)}
          >
            <Link
              href={BRANCHING_GITHUB_DISCUSSION_LINK}
              target="_blank"
              onClick={() => {
                setOpen(false)
              }}
              className="w-full flex gap-2"
            >
              <MessageCircle size={14} strokeWidth={1} className="text-muted mt-0.5" />
              <div>
                <p>Branching feedback</p>
                <p className="text-lighter">Join Github Discussion</p>
              </div>
            </Link>
          </CommandItem_Shadcn_>
        </CommandGroup_Shadcn_>
      </CommandList_Shadcn_>
    </Command_Shadcn_>
  )

  return (
    <>
      {isLoading && <ShimmeringLoader className="w-[90px]" />}

      {isError && (
        <div className="flex items-center space-x-2 text-amber-900">
          <AlertCircle size={16} strokeWidth={2} />
          <p className="text-sm">Failed to load branches</p>
        </div>
      )}

      {isSuccess && (
        <>
          <Link href={`/project/${ref}`} className="flex items-center gap-2 flex-shrink-0 text-sm">
            <span className="text-foreground max-w-32 lg:max-w-none truncate">
              {isBranchingEnabled ? selectedBranch?.name : 'main'}
            </span>
            {isBranchingEnabled ? (
              selectedBranch?.is_default ? (
                <Badge variant="warning">Production</Badge>
              ) : (
                <Badge variant="brand">Preview Branch</Badge>
              )
            ) : (
              <Badge variant="warning">Production</Badge>
            )}
          </Link>
          <Popover_Shadcn_ open={open} onOpenChange={setOpen} modal={false}>
            <PopoverTrigger_Shadcn_ asChild>
              <Button
                type="text"
                size="tiny"
                className={cn('px-1.5 py-4 [&_svg]:w-5 [&_svg]:h-5 ml-1')}
                iconRight={<ChevronsUpDown strokeWidth={1.5} />}
              />
            </PopoverTrigger_Shadcn_>
            <PopoverContent_Shadcn_ className="p-0" side="bottom" align="start">
<<<<<<< HEAD
              <Command_Shadcn_>
                <CommandInput_Shadcn_ placeholder="Find branch..." />
                <CommandList_Shadcn_>
                  <CommandEmpty_Shadcn_>No branches found</CommandEmpty_Shadcn_>
                  <CommandGroup_Shadcn_>
                    <ScrollArea className="max-h-[210px] overflow-y-auto">
                      {sortedBranches?.map((branch) => (
                        <BranchLink
                          key={branch.id}
                          branch={branch}
                          isSelected={branch.id === selectedBranch?.id}
                          setOpen={setOpen}
                        />
                      ))}
                    </ScrollArea>
                  </CommandGroup_Shadcn_>
                  <CommandSeparator_Shadcn_ />
                  <CommandGroup_Shadcn_>
                    <CommandItem_Shadcn_
                      className="cursor-pointer w-full"
                      onSelect={(e) => {
                        setOpen(false)
                        router.push(`/project/${ref}/branches`)
                      }}
                      onClick={() => setOpen(false)}
                    >
                      <Link
                        href={`/project/${ref}/branches`}
                        className="w-full flex items-center gap-2"
                      >
                        <ListTree size={14} strokeWidth={1.5} />
                        Manage branches
                      </Link>
                    </CommandItem_Shadcn_>
                    {/* Show deploy request button only for non-main branches, gated by feature flag */}
                    {gitlessBranching &&
                      isBranch &&
                      selectedBranch &&
                      !selectedBranch.is_default && (
                        <>
                          <CommandItem_Shadcn_
                            className="cursor-pointer w-full"
                            onSelect={() => {
                              setOpen(false)
                              setShowDeployRequestModal(true)
                            }}
                            onClick={() => setOpen(false)}
                          >
                            <div className="w-full flex items-center gap-2">
                              <Send size={14} strokeWidth={1.5} />
                              Create deploy request
                            </div>
                          </CommandItem_Shadcn_>
                        </>
                      )}
                  </CommandGroup_Shadcn_>
                  <CommandSeparator_Shadcn_ />
                  <CommandGroup_Shadcn_>
                    <CommandItem_Shadcn_
                      className="cursor-pointer w-full"
                      onSelect={() => {
                        setOpen(false)
                        window?.open(BRANCHING_GITHUB_DISCUSSION_LINK, '_blank')?.focus()
                      }}
                      onClick={() => setOpen(false)}
                    >
                      <Link
                        href={BRANCHING_GITHUB_DISCUSSION_LINK}
                        target="_blank"
                        onClick={() => {
                          setOpen(false)
                        }}
                        className="w-full flex gap-2"
                      >
                        <MessageCircle size={14} strokeWidth={1} className="text-muted mt-0.5" />
                        <div>
                          <p>Branching feedback</p>
                          <p className="text-lighter">Join Github Discussion</p>
                        </div>
                      </Link>
                    </CommandItem_Shadcn_>
                  </CommandGroup_Shadcn_>
                </CommandList_Shadcn_>
              </Command_Shadcn_>
=======
              <MenuContent
                branchList={isBranchingEnabled ? sortedBranches ?? [] : [defaultMainBranch]}
                showSearch={isBranchingEnabled}
              />
>>>>>>> a50c44f9
            </PopoverContent_Shadcn_>
          </Popover_Shadcn_>
        </>
      )}

      {/* Deploy Request Modal */}
      {gitlessBranching && selectedBranch && mainBranch && !selectedBranch.is_default && (
        <CreateMergeRequestModal
          visible={showDeployRequestModal}
          onClose={() => setShowDeployRequestModal(false)}
          projectRef={projectRef || ''}
          headBranchName={selectedBranch.name}
          baseBranchName={mainBranch.name}
        />
      )}
    </>
  )
}<|MERGE_RESOLUTION|>--- conflicted
+++ resolved
@@ -17,11 +17,7 @@
 import ShimmeringLoader from 'components/ui/ShimmeringLoader'
 import { Branch, useBranchesQuery } from 'data/branches/branches-query'
 import { useSelectedProject } from 'hooks/misc/useSelectedProject'
-<<<<<<< HEAD
 import { CreateMergeRequestModal } from 'components/interfaces/BranchManagement/CreateMergeRequestModal'
-=======
-import { useAppStateSnapshot } from 'state/app-state'
->>>>>>> a50c44f9
 import {
   Badge,
   Button,
@@ -87,10 +83,8 @@
 
   const projectRef = projectDetails?.parent_project_ref || ref
 
-<<<<<<< HEAD
   const [open, setOpen] = useState(false)
   const [showDeployRequestModal, setShowDeployRequestModal] = useState(false)
-=======
   const {
     data: branches,
     isLoading,
@@ -99,7 +93,6 @@
   } = useBranchesQuery({ projectRef }, { enabled: Boolean(projectDetails) })
 
   const isBranchingEnabled = projectDetails?.is_branch_enabled === true
->>>>>>> a50c44f9
   const selectedBranch = branches?.find((branch) => branch.project_ref === ref)
 
   const defaultMainBranch = {
@@ -169,26 +162,23 @@
               <p>Create branch</p>
             </div>
           </CommandItem_Shadcn_>
-          {gitlessBranching &&
-            isBranchingEnabled &&
-            selectedBranch &&
-            !selectedBranch.is_default && (
-              <>
-                <CommandItem_Shadcn_
-                  className="cursor-pointer w-full"
-                  onSelect={() => {
-                    setOpen(false)
-                    router.push(`/project/${ref}/merge`)
-                  }}
-                  onClick={() => setOpen(false)}
-                >
-                  <Link href={`/project/${ref}/merge`} className="w-full flex items-center gap-2">
-                    <GitMerge size={14} strokeWidth={1.5} />
-                    Review changes
-                  </Link>
-                </CommandItem_Shadcn_>
-              </>
-            )}
+          {gitlessBranching && isBranch && selectedBranch && !selectedBranch.is_default && (
+            <>
+              <CommandItem_Shadcn_
+                className="cursor-pointer w-full"
+                onSelect={() => {
+                  setOpen(false)
+                  setShowDeployRequestModal(true)
+                }}
+                onClick={() => setOpen(false)}
+              >
+                <div className="w-full flex items-center gap-2">
+                  <Send size={14} strokeWidth={1.5} />
+                  Create deploy request
+                </div>
+              </CommandItem_Shadcn_>
+            </>
+          )}
           <CommandItem_Shadcn_
             className="cursor-pointer w-full"
             onSelect={() => {
@@ -272,97 +262,10 @@
               />
             </PopoverTrigger_Shadcn_>
             <PopoverContent_Shadcn_ className="p-0" side="bottom" align="start">
-<<<<<<< HEAD
-              <Command_Shadcn_>
-                <CommandInput_Shadcn_ placeholder="Find branch..." />
-                <CommandList_Shadcn_>
-                  <CommandEmpty_Shadcn_>No branches found</CommandEmpty_Shadcn_>
-                  <CommandGroup_Shadcn_>
-                    <ScrollArea className="max-h-[210px] overflow-y-auto">
-                      {sortedBranches?.map((branch) => (
-                        <BranchLink
-                          key={branch.id}
-                          branch={branch}
-                          isSelected={branch.id === selectedBranch?.id}
-                          setOpen={setOpen}
-                        />
-                      ))}
-                    </ScrollArea>
-                  </CommandGroup_Shadcn_>
-                  <CommandSeparator_Shadcn_ />
-                  <CommandGroup_Shadcn_>
-                    <CommandItem_Shadcn_
-                      className="cursor-pointer w-full"
-                      onSelect={(e) => {
-                        setOpen(false)
-                        router.push(`/project/${ref}/branches`)
-                      }}
-                      onClick={() => setOpen(false)}
-                    >
-                      <Link
-                        href={`/project/${ref}/branches`}
-                        className="w-full flex items-center gap-2"
-                      >
-                        <ListTree size={14} strokeWidth={1.5} />
-                        Manage branches
-                      </Link>
-                    </CommandItem_Shadcn_>
-                    {/* Show deploy request button only for non-main branches, gated by feature flag */}
-                    {gitlessBranching &&
-                      isBranch &&
-                      selectedBranch &&
-                      !selectedBranch.is_default && (
-                        <>
-                          <CommandItem_Shadcn_
-                            className="cursor-pointer w-full"
-                            onSelect={() => {
-                              setOpen(false)
-                              setShowDeployRequestModal(true)
-                            }}
-                            onClick={() => setOpen(false)}
-                          >
-                            <div className="w-full flex items-center gap-2">
-                              <Send size={14} strokeWidth={1.5} />
-                              Create deploy request
-                            </div>
-                          </CommandItem_Shadcn_>
-                        </>
-                      )}
-                  </CommandGroup_Shadcn_>
-                  <CommandSeparator_Shadcn_ />
-                  <CommandGroup_Shadcn_>
-                    <CommandItem_Shadcn_
-                      className="cursor-pointer w-full"
-                      onSelect={() => {
-                        setOpen(false)
-                        window?.open(BRANCHING_GITHUB_DISCUSSION_LINK, '_blank')?.focus()
-                      }}
-                      onClick={() => setOpen(false)}
-                    >
-                      <Link
-                        href={BRANCHING_GITHUB_DISCUSSION_LINK}
-                        target="_blank"
-                        onClick={() => {
-                          setOpen(false)
-                        }}
-                        className="w-full flex gap-2"
-                      >
-                        <MessageCircle size={14} strokeWidth={1} className="text-muted mt-0.5" />
-                        <div>
-                          <p>Branching feedback</p>
-                          <p className="text-lighter">Join Github Discussion</p>
-                        </div>
-                      </Link>
-                    </CommandItem_Shadcn_>
-                  </CommandGroup_Shadcn_>
-                </CommandList_Shadcn_>
-              </Command_Shadcn_>
-=======
               <MenuContent
                 branchList={isBranchingEnabled ? sortedBranches ?? [] : [defaultMainBranch]}
                 showSearch={isBranchingEnabled}
               />
->>>>>>> a50c44f9
             </PopoverContent_Shadcn_>
           </Popover_Shadcn_>
         </>
