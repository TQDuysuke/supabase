import {
  AlertCircle,
  Check,
  ChevronsUpDown,
<<<<<<< HEAD
  GitMerge,
  ListTree,
  MessageCircle,
=======
  GitBranch,
  ListTree,
  MessageCircle,
  Plus,
>>>>>>> 0bac7755
  Shield,
} from 'lucide-react'
import Link from 'next/link'
import { useRouter } from 'next/router'
import { useState } from 'react'

import { useParams } from 'common'
import ShimmeringLoader from 'components/ui/ShimmeringLoader'
import { Branch, useBranchesQuery } from 'data/branches/branches-query'
import { useSelectedProject } from 'hooks/misc/useSelectedProject'
import { useAppStateSnapshot } from 'state/app-state'
import {
  Badge,
  Button,
  CommandEmpty_Shadcn_,
  CommandGroup_Shadcn_,
  CommandInput_Shadcn_,
  CommandItem_Shadcn_,
  CommandList_Shadcn_,
  CommandSeparator_Shadcn_,
  Command_Shadcn_,
  PopoverContent_Shadcn_,
  PopoverTrigger_Shadcn_,
  Popover_Shadcn_,
  ScrollArea,
  cn,
} from 'ui'
import { sanitizeRoute } from './ProjectDropdown'
import { useFlag } from 'hooks/ui/useFlag'

const BranchLink = ({
  branch,
  isSelected,
  setOpen,
}: {
  branch: Branch
  isSelected: boolean
  setOpen: (value: boolean) => void
}) => {
  const router = useRouter()
  const sanitizedRoute = sanitizeRoute(router.route, router.query)
  const href =
    sanitizedRoute?.replace('[ref]', branch.project_ref) ?? `/project/${branch.project_ref}`

  return (
    <Link passHref href={href}>
      <CommandItem_Shadcn_
        value={branch.name.replaceAll('"', '')}
        className="cursor-pointer w-full flex items-center justify-between"
        onSelect={() => {
          setOpen(false)
          router.push(href)
        }}
        onClick={() => {
          setOpen(false)
        }}
      >
        <p className="truncate w-60 flex items-center gap-1" title={branch.name}>
          {branch.is_default && <Shield size={14} className="text-amber-900" />}
          {branch.name}
        </p>
        {isSelected && <Check size={14} strokeWidth={1.5} />}
      </CommandItem_Shadcn_>
    </Link>
  )
}

export const BranchDropdown = () => {
  const router = useRouter()
  const { ref } = useParams()
  const gitlessBranching = useFlag('gitlessBranching')
  const projectDetails = useSelectedProject()
  const snap = useAppStateSnapshot()

  const isBranch = projectDetails?.parent_project_ref !== undefined
  const projectRef =
    projectDetails !== undefined ? (isBranch ? projectDetails.parent_project_ref : ref) : undefined
  const { data: branches, isLoading, isError, isSuccess } = useBranchesQuery({ projectRef })

  const isBranchingEnabled = projectDetails?.is_branch_enabled === true
  const selectedBranch = branches?.find((branch) => branch.project_ref === ref)

  const defaultMainBranch = {
    id: 'main',
    name: 'main',
    project_ref: projectRef ?? ref ?? '',
    is_default: true,
  } as unknown as Branch

  const mainBranch = branches?.find((branch) => branch.is_default)
  const restOfBranches = branches
    ?.filter((branch) => !branch.is_default)
    .sort((a, b) => new Date(b.created_at).getTime() - new Date(a.created_at).getTime())

  const sortedBranches =
    branches && branches.length > 0
      ? mainBranch
        ? [mainBranch].concat(restOfBranches ?? [])
        : restOfBranches ?? []
      : [defaultMainBranch]

  const BRANCHING_GITHUB_DISCUSSION_LINK = 'https://github.com/orgs/supabase/discussions/18937'

  const [open, setOpen] = useState(false)

  const MenuContent = ({
    branchList,
    showSearch,
  }: {
    branchList: Branch[]
    showSearch?: boolean
  }) => (
    <Command_Shadcn_>
      {showSearch && <CommandInput_Shadcn_ placeholder="Find branch..." />}
      <CommandList_Shadcn_>
        {showSearch && <CommandEmpty_Shadcn_>No branches found</CommandEmpty_Shadcn_>}

        <CommandGroup_Shadcn_>
          <ScrollArea className="max-h-[210px] overflow-y-auto">
            {branchList.map((branch) => (
              <BranchLink
                key={branch.id}
                branch={branch}
                isSelected={branch.id === selectedBranch?.id || branches?.length === 0}
                setOpen={setOpen}
              />
            ))}
          </ScrollArea>
        </CommandGroup_Shadcn_>

        <CommandSeparator_Shadcn_ />

        <CommandGroup_Shadcn_>
          <CommandItem_Shadcn_
            className="cursor-pointer w-full"
            onSelect={() => {
              setOpen(false)
              snap.setShowCreateBranchModal(true)
            }}
            onClick={() => {
              setOpen(false)
              snap.setShowCreateBranchModal(true)
            }}
          >
            <div className="w-full flex items-center gap-2">
              <Plus size={14} strokeWidth={1.5} />
              <p>Create branch</p>
            </div>
          </CommandItem_Shadcn_>
          <CommandItem_Shadcn_
            className="cursor-pointer w-full"
            onSelect={() => {
              setOpen(false)
              router.push(`/project/${ref}/branches`)
            }}
            onClick={() => setOpen(false)}
          >
            <Link href={`/project/${ref}/branches`} className="w-full flex items-center gap-2">
              <ListTree size={14} strokeWidth={1.5} />
              <p>Manage branches</p>
            </Link>
          </CommandItem_Shadcn_>
        </CommandGroup_Shadcn_>

        <CommandSeparator_Shadcn_ />

        <CommandGroup_Shadcn_>
          <CommandItem_Shadcn_
            className="cursor-pointer w-full"
            onSelect={() => {
              setOpen(false)
              window?.open(BRANCHING_GITHUB_DISCUSSION_LINK, '_blank')?.focus()
            }}
            onClick={() => setOpen(false)}
          >
            <Link
              href={BRANCHING_GITHUB_DISCUSSION_LINK}
              target="_blank"
              onClick={() => {
                setOpen(false)
              }}
              className="w-full flex gap-2"
            >
              <MessageCircle size={14} strokeWidth={1} className="text-muted mt-0.5" />
              <div>
                <p>Branching feedback</p>
                <p className="text-lighter">Join Github Discussion</p>
              </div>
            </Link>
          </CommandItem_Shadcn_>
        </CommandGroup_Shadcn_>
      </CommandList_Shadcn_>
    </Command_Shadcn_>
  )

  return (
    <>
      {isLoading && <ShimmeringLoader className="w-[90px]" />}

      {isError && (
        <div className="flex items-center space-x-2 text-amber-900">
          <AlertCircle size={16} strokeWidth={2} />
          <p className="text-sm">Failed to load branches</p>
        </div>
      )}

      {isSuccess && (
        <>
          <Link href={`/project/${ref}`} className="flex items-center gap-2 flex-shrink-0 text-sm">
            <span className="text-foreground max-w-32 lg:max-w-none truncate">
              {isBranchingEnabled ? selectedBranch?.name : 'main'}
            </span>
            {isBranchingEnabled ? (
              selectedBranch?.is_default ? (
                <Badge variant="warning">Production</Badge>
              ) : (
                <Badge variant="brand">Preview Branch</Badge>
              )
            ) : (
              <Badge variant="warning">Production</Badge>
            )}
          </Link>
          <Popover_Shadcn_ open={open} onOpenChange={setOpen} modal={false}>
            <PopoverTrigger_Shadcn_ asChild>
              <Button
                type="text"
                size="tiny"
                className={cn('px-1.5 py-4 [&_svg]:w-5 [&_svg]:h-5 ml-1')}
                iconRight={<ChevronsUpDown strokeWidth={1.5} />}
              />
            </PopoverTrigger_Shadcn_>
            <PopoverContent_Shadcn_ className="p-0" side="bottom" align="start">
<<<<<<< HEAD
              <Command_Shadcn_>
                <CommandInput_Shadcn_ placeholder="Find branch..." />
                <CommandList_Shadcn_>
                  <CommandEmpty_Shadcn_>No branches found</CommandEmpty_Shadcn_>
                  <CommandGroup_Shadcn_>
                    <ScrollArea className="max-h-[210px] overflow-y-auto">
                      {sortedBranches?.map((branch) => (
                        <BranchLink
                          key={branch.id}
                          branch={branch}
                          isSelected={branch.id === selectedBranch?.id}
                          setOpen={setOpen}
                        />
                      ))}
                    </ScrollArea>
                  </CommandGroup_Shadcn_>
                  <CommandSeparator_Shadcn_ />
                  <CommandGroup_Shadcn_>
                    <CommandItem_Shadcn_
                      className="cursor-pointer w-full"
                      onSelect={(e) => {
                        setOpen(false)
                        router.push(`/project/${ref}/branches`)
                      }}
                      onClick={() => setOpen(false)}
                    >
                      <Link
                        href={`/project/${ref}/branches`}
                        className="w-full flex items-center gap-2"
                      >
                        <ListTree size={14} strokeWidth={1.5} />
                        Manage branches
                      </Link>
                    </CommandItem_Shadcn_>
                    {/* Show merge button only for non-main branches, gated by feature flag */}
                    {gitlessBranching &&
                      isBranch &&
                      selectedBranch &&
                      !selectedBranch.is_default && (
                        <>
                          <CommandItem_Shadcn_
                            className="cursor-pointer w-full"
                            onSelect={() => {
                              setOpen(false)
                              router.push(`/project/${ref}/merge`)
                            }}
                            onClick={() => setOpen(false)}
                          >
                            <Link
                              href={`/project/${ref}/merge`}
                              className="w-full flex items-center gap-2"
                            >
                              <GitMerge size={14} strokeWidth={1.5} />
                              Review changes
                            </Link>
                          </CommandItem_Shadcn_>
                        </>
                      )}
                  </CommandGroup_Shadcn_>
                  <CommandSeparator_Shadcn_ />
                  <CommandGroup_Shadcn_>
                    <CommandItem_Shadcn_
                      className="cursor-pointer w-full"
                      onSelect={() => {
                        setOpen(false)
                        window?.open(BRANCHING_GITHUB_DISCUSSION_LINK, '_blank')?.focus()
                      }}
                      onClick={() => setOpen(false)}
                    >
                      <Link
                        href={BRANCHING_GITHUB_DISCUSSION_LINK}
                        target="_blank"
                        onClick={() => {
                          setOpen(false)
                        }}
                        className="w-full flex gap-2"
                      >
                        <MessageCircle size={14} strokeWidth={1} className="text-muted mt-0.5" />
                        <div>
                          <p>Branching feedback</p>
                          <p className="text-lighter">Join Github Discussion</p>
                        </div>
                      </Link>
                    </CommandItem_Shadcn_>
                  </CommandGroup_Shadcn_>
                </CommandList_Shadcn_>
              </Command_Shadcn_>
=======
              <MenuContent
                branchList={isBranchingEnabled ? sortedBranches ?? [] : [defaultMainBranch]}
                showSearch={isBranchingEnabled}
              />
>>>>>>> 0bac7755
            </PopoverContent_Shadcn_>
          </Popover_Shadcn_>
        </>
      )}
    </>
  )
}<|MERGE_RESOLUTION|>--- conflicted
+++ resolved
@@ -2,16 +2,10 @@
   AlertCircle,
   Check,
   ChevronsUpDown,
-<<<<<<< HEAD
   GitMerge,
   ListTree,
   MessageCircle,
-=======
-  GitBranch,
-  ListTree,
-  MessageCircle,
   Plus,
->>>>>>> 0bac7755
   Shield,
 } from 'lucide-react'
 import Link from 'next/link'
@@ -161,6 +155,23 @@
               <p>Create branch</p>
             </div>
           </CommandItem_Shadcn_>
+          {gitlessBranching && isBranch && selectedBranch && !selectedBranch.is_default && (
+            <>
+              <CommandItem_Shadcn_
+                className="cursor-pointer w-full"
+                onSelect={() => {
+                  setOpen(false)
+                  router.push(`/project/${ref}/merge`)
+                }}
+                onClick={() => setOpen(false)}
+              >
+                <Link href={`/project/${ref}/merge`} className="w-full flex items-center gap-2">
+                  <GitMerge size={14} strokeWidth={1.5} />
+                  Review changes
+                </Link>
+              </CommandItem_Shadcn_>
+            </>
+          )}
           <CommandItem_Shadcn_
             className="cursor-pointer w-full"
             onSelect={() => {
@@ -244,100 +255,10 @@
               />
             </PopoverTrigger_Shadcn_>
             <PopoverContent_Shadcn_ className="p-0" side="bottom" align="start">
-<<<<<<< HEAD
-              <Command_Shadcn_>
-                <CommandInput_Shadcn_ placeholder="Find branch..." />
-                <CommandList_Shadcn_>
-                  <CommandEmpty_Shadcn_>No branches found</CommandEmpty_Shadcn_>
-                  <CommandGroup_Shadcn_>
-                    <ScrollArea className="max-h-[210px] overflow-y-auto">
-                      {sortedBranches?.map((branch) => (
-                        <BranchLink
-                          key={branch.id}
-                          branch={branch}
-                          isSelected={branch.id === selectedBranch?.id}
-                          setOpen={setOpen}
-                        />
-                      ))}
-                    </ScrollArea>
-                  </CommandGroup_Shadcn_>
-                  <CommandSeparator_Shadcn_ />
-                  <CommandGroup_Shadcn_>
-                    <CommandItem_Shadcn_
-                      className="cursor-pointer w-full"
-                      onSelect={(e) => {
-                        setOpen(false)
-                        router.push(`/project/${ref}/branches`)
-                      }}
-                      onClick={() => setOpen(false)}
-                    >
-                      <Link
-                        href={`/project/${ref}/branches`}
-                        className="w-full flex items-center gap-2"
-                      >
-                        <ListTree size={14} strokeWidth={1.5} />
-                        Manage branches
-                      </Link>
-                    </CommandItem_Shadcn_>
-                    {/* Show merge button only for non-main branches, gated by feature flag */}
-                    {gitlessBranching &&
-                      isBranch &&
-                      selectedBranch &&
-                      !selectedBranch.is_default && (
-                        <>
-                          <CommandItem_Shadcn_
-                            className="cursor-pointer w-full"
-                            onSelect={() => {
-                              setOpen(false)
-                              router.push(`/project/${ref}/merge`)
-                            }}
-                            onClick={() => setOpen(false)}
-                          >
-                            <Link
-                              href={`/project/${ref}/merge`}
-                              className="w-full flex items-center gap-2"
-                            >
-                              <GitMerge size={14} strokeWidth={1.5} />
-                              Review changes
-                            </Link>
-                          </CommandItem_Shadcn_>
-                        </>
-                      )}
-                  </CommandGroup_Shadcn_>
-                  <CommandSeparator_Shadcn_ />
-                  <CommandGroup_Shadcn_>
-                    <CommandItem_Shadcn_
-                      className="cursor-pointer w-full"
-                      onSelect={() => {
-                        setOpen(false)
-                        window?.open(BRANCHING_GITHUB_DISCUSSION_LINK, '_blank')?.focus()
-                      }}
-                      onClick={() => setOpen(false)}
-                    >
-                      <Link
-                        href={BRANCHING_GITHUB_DISCUSSION_LINK}
-                        target="_blank"
-                        onClick={() => {
-                          setOpen(false)
-                        }}
-                        className="w-full flex gap-2"
-                      >
-                        <MessageCircle size={14} strokeWidth={1} className="text-muted mt-0.5" />
-                        <div>
-                          <p>Branching feedback</p>
-                          <p className="text-lighter">Join Github Discussion</p>
-                        </div>
-                      </Link>
-                    </CommandItem_Shadcn_>
-                  </CommandGroup_Shadcn_>
-                </CommandList_Shadcn_>
-              </Command_Shadcn_>
-=======
               <MenuContent
                 branchList={isBranchingEnabled ? sortedBranches ?? [] : [defaultMainBranch]}
                 showSearch={isBranchingEnabled}
               />
->>>>>>> 0bac7755
             </PopoverContent_Shadcn_>
           </Popover_Shadcn_>
         </>
