<<<<<<< HEAD
import { SqlEditor } from 'icons'
import { useAppStateSnapshot } from 'state/app-state'
=======
>>>>>>> b1261751
import { ButtonTooltip } from 'components/ui/ButtonTooltip'
import { SqlEditor } from 'icons'
import { KeyboardShortcut } from 'ui'

<<<<<<< HEAD
export const InlineEditorButton = () => {
  const { setShowEditorPanel, showEditorPanel } = useAppStateSnapshot()

=======
export const InlineEditorButton = ({ onClick }: { onClick: () => void }) => {
>>>>>>> b1261751
  return (
    <ButtonTooltip
      type="text"
      size="tiny"
      id="editor-trigger"
      className="rounded-none w-[32px] h-[30px] flex items-center justify-center p-0 text-foreground-light hover:text-foreground"
<<<<<<< HEAD
      onClick={() => {
        setShowEditorPanel(!showEditorPanel)
      }}
=======
      onClick={onClick}
>>>>>>> b1261751
      tooltip={{
        content: {
          text: (
            <div className="flex items-center gap-4">
              <span>SQL Editor</span>
              <KeyboardShortcut keys={['Meta', 'e']} />
            </div>
          ),
        },
      }}
    >
      <SqlEditor size={18} strokeWidth={1.5} />
    </ButtonTooltip>
  )
}<|MERGE_RESOLUTION|>--- conflicted
+++ resolved
@@ -1,32 +1,15 @@
-<<<<<<< HEAD
-import { SqlEditor } from 'icons'
-import { useAppStateSnapshot } from 'state/app-state'
-=======
->>>>>>> b1261751
 import { ButtonTooltip } from 'components/ui/ButtonTooltip'
 import { SqlEditor } from 'icons'
 import { KeyboardShortcut } from 'ui'
 
-<<<<<<< HEAD
-export const InlineEditorButton = () => {
-  const { setShowEditorPanel, showEditorPanel } = useAppStateSnapshot()
-
-=======
 export const InlineEditorButton = ({ onClick }: { onClick: () => void }) => {
->>>>>>> b1261751
   return (
     <ButtonTooltip
       type="text"
       size="tiny"
       id="editor-trigger"
       className="rounded-none w-[32px] h-[30px] flex items-center justify-center p-0 text-foreground-light hover:text-foreground"
-<<<<<<< HEAD
-      onClick={() => {
-        setShowEditorPanel(!showEditorPanel)
-      }}
-=======
       onClick={onClick}
->>>>>>> b1261751
       tooltip={{
         content: {
           text: (
