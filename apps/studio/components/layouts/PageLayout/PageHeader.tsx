--- conflicted
+++ resolved
@@ -1,9 +1,5 @@
 import { useParams } from 'common'
-<<<<<<< HEAD
 import { ChevronLeft } from 'lucide-react'
-=======
-import { useRouter } from 'next/router'
->>>>>>> 4e239854
 import { Fragment, ReactNode } from 'react'
 import { cn } from 'ui'
 import {
@@ -51,7 +47,6 @@
       {(displayBreadcrumbs.length > 0 ||
         (isCompact && (title || primaryActions || secondaryActions))) && (
         <div className={cn('flex items-center gap-4', isCompact ? 'justify-between' : 'mb-4')}>
-<<<<<<< HEAD
           <div className="flex items-center gap-4">
             {breadcrumbs.length > 0 ? (
               <Breadcrumb className={cn('text-foreground-muted', isCompact && 'text-base')}>
@@ -98,30 +93,6 @@
             ) : null}
             {pageMeta && <div className="ml-4">{pageMeta}</div>}
           </div>
-=======
-          {displayBreadcrumbs.length > 0 ? (
-            <Breadcrumb className={cn('text-foreground-muted', isCompact && 'text-base')}>
-              <BreadcrumbList className={isCompact ? 'text-base' : 'text-xs'}>
-                {displayBreadcrumbs.map((item, index) => (
-                  <Fragment key={item.label}>
-                    <BreadcrumbItem>
-                      {item.href ? (
-                        <BreadcrumbLink href={!!ref ? item.href.replace('[ref]', ref) : item.href}>
-                          {item.label}
-                        </BreadcrumbLink>
-                      ) : (
-                        <BreadcrumbPageItem>{item.label}</BreadcrumbPageItem>
-                      )}
-                    </BreadcrumbItem>
-                    {index < displayBreadcrumbs.length - 1 && <BreadcrumbSeparator />}
-                  </Fragment>
-                ))}
-              </BreadcrumbList>
-            </Breadcrumb>
-          ) : isCompact ? (
-            title
-          ) : null}
->>>>>>> 4e239854
           {isCompact && (
             <div className="flex items-center gap-2">
               {secondaryActions && (
