import { Blocks, FileText, Lightbulb, List, Settings } from 'lucide-react'

import { ICON_SIZE, ICON_STROKE_WIDTH } from 'components/interfaces/Sidebar'
import { generateAuthMenu } from 'components/layouts/AuthLayout/AuthLayout.utils'
import { generateDatabaseMenu } from 'components/layouts/DatabaseLayout/DatabaseMenu.utils'
import { generateSettingsMenu } from 'components/layouts/ProjectSettingsLayout/SettingsMenu.utils'
import type { Route } from 'components/ui/ui.types'
import { EditorIndexPageLink } from 'data/prefetchers/project.$ref.editor'
import type { Project } from 'data/projects/project-detail-query'
import {
  Auth,
  Database,
  EdgeFunctions,
  Realtime,
  Reports,
  SqlEditor,
  Storage,
  TableEditor,
} from 'icons'
import { IS_PLATFORM, PROJECT_STATUS } from 'lib/constants'

export const generateToolRoutes = (ref?: string, project?: Project, features?: {}): Route[] => {
  const isProjectBuilding = project?.status === PROJECT_STATUS.COMING_UP
  const buildingUrl = `/project/${ref}`

  return [
    {
      key: 'editor',
      label: 'Table Editor',
      icon: <TableEditor size={ICON_SIZE} strokeWidth={ICON_STROKE_WIDTH} />,
      link: ref && (isProjectBuilding ? buildingUrl : `/project/${ref}/editor`),
      linkElement: <EditorIndexPageLink projectRef={ref} />,
    },
    {
      key: 'sql',
      label: 'SQL Editor',
      icon: <SqlEditor size={ICON_SIZE} strokeWidth={ICON_STROKE_WIDTH} />,
      link: !IS_PLATFORM
        ? `/project/${ref}/sql/1`
        : ref && (isProjectBuilding ? buildingUrl : `/project/${ref}/sql`),
    },
  ]
}

export const generateProductRoutes = (
  ref?: string,
  project?: Project,
  features?: {
    auth?: boolean
    edgeFunctions?: boolean
    storage?: boolean
    realtime?: boolean
<<<<<<< HEAD
    authOverviewPage?: boolean
=======
    isStorageV2?: boolean
>>>>>>> a2f69554
  }
): Route[] => {
  const isProjectActive = project?.status === PROJECT_STATUS.ACTIVE_HEALTHY
  const isProjectBuilding = project?.status === PROJECT_STATUS.COMING_UP
  const buildingUrl = `/project/${ref}`

  const authEnabled = features?.auth ?? true
  const edgeFunctionsEnabled = features?.edgeFunctions ?? true
  const storageEnabled = features?.storage ?? true
  const realtimeEnabled = features?.realtime ?? true
<<<<<<< HEAD
  const authOverviewPageEnabled = features?.authOverviewPage ?? false
=======
  const isStorageV2 = features?.isStorageV2 ?? false
>>>>>>> a2f69554

  const databaseMenu = generateDatabaseMenu(project)
  const authMenu = generateAuthMenu(ref as string)

  return [
    {
      key: 'database',
      label: 'Database',
      icon: <Database size={ICON_SIZE} strokeWidth={ICON_STROKE_WIDTH} />,
      link:
        ref &&
        (isProjectBuilding
          ? buildingUrl
          : isProjectActive
            ? `/project/${ref}/database/schemas`
            : `/project/${ref}/database/backups/scheduled`),
      items: databaseMenu,
    },
    ...(authEnabled
      ? [
          {
            key: 'auth',
            label: 'Authentication',
            icon: <Auth size={ICON_SIZE} strokeWidth={ICON_STROKE_WIDTH} />,
            link:
              ref &&
              (isProjectBuilding
                ? buildingUrl
                : authOverviewPageEnabled
                  ? `/project/${ref}/auth/overview`
                  : `/project/${ref}/auth/users`),
            items: authMenu,
          },
        ]
      : []),
    ...(storageEnabled
      ? [
          {
            key: 'storage',
            label: 'Storage',
            icon: <Storage size={ICON_SIZE} strokeWidth={ICON_STROKE_WIDTH} />,
            link:
              ref &&
              (isProjectBuilding
                ? buildingUrl
                : `/project/${ref}/storage/${isStorageV2 ? 'files' : 'buckets'}`),
          },
        ]
      : []),
    ...(edgeFunctionsEnabled
      ? [
          {
            key: 'functions',
            label: 'Edge Functions',
            icon: <EdgeFunctions size={ICON_SIZE} strokeWidth={ICON_STROKE_WIDTH} />,
            link: ref && (isProjectBuilding ? buildingUrl : `/project/${ref}/functions`),
          },
        ]
      : []),
    ...(realtimeEnabled
      ? [
          {
            key: 'realtime',
            label: 'Realtime',
            icon: <Realtime size={ICON_SIZE} strokeWidth={ICON_STROKE_WIDTH} />,
            link: ref && (isProjectBuilding ? buildingUrl : `/project/${ref}/realtime/inspector`),
          },
        ]
      : []),
  ]
}

export const generateOtherRoutes = (
  ref?: string,
  project?: Project,
  features?: { unifiedLogs?: boolean; showReports?: boolean }
): Route[] => {
  const isProjectBuilding = project?.status === PROJECT_STATUS.COMING_UP
  const buildingUrl = `/project/${ref}`

  const { unifiedLogs, showReports } = features ?? {}
  const unifiedLogsEnabled = unifiedLogs ?? false
  const reportsEnabled = showReports ?? true

  return [
    {
      key: 'advisors',
      label: 'Advisors',
      icon: <Lightbulb size={ICON_SIZE} strokeWidth={ICON_STROKE_WIDTH} />,
      link: ref && (isProjectBuilding ? buildingUrl : `/project/${ref}/advisors/security`),
    },
    ...(IS_PLATFORM && reportsEnabled
      ? [
          {
            key: 'reports',
            label: 'Reports',
            icon: <Reports size={ICON_SIZE} strokeWidth={ICON_STROKE_WIDTH} />,
            link: ref && (isProjectBuilding ? buildingUrl : `/project/${ref}/reports`),
          },
        ]
      : []),
    {
      key: 'logs',
      label: 'Logs',
      icon: <List size={ICON_SIZE} strokeWidth={ICON_STROKE_WIDTH} />,
      link:
        ref &&
        (isProjectBuilding
          ? buildingUrl
          : unifiedLogsEnabled
            ? `/project/${ref}/logs`
            : `/project/${ref}/logs/explorer`),
    },
    {
      key: 'api',
      label: 'API Docs',
      icon: <FileText size={ICON_SIZE} strokeWidth={ICON_STROKE_WIDTH} />,
      link: ref && (isProjectBuilding ? buildingUrl : `/project/${ref}/api`),
    },
    {
      key: 'integrations',
      label: 'Integrations',
      icon: <Blocks size={ICON_SIZE} strokeWidth={ICON_STROKE_WIDTH} />,
      link: ref && (isProjectBuilding ? buildingUrl : `/project/${ref}/integrations`),
    },
  ]
}

export const generateSettingsRoutes = (ref?: string, project?: Project): Route[] => {
  const settingsMenu = generateSettingsMenu(ref as string)
  return [
    ...(IS_PLATFORM
      ? [
          {
            key: 'settings',
            label: 'Project Settings',
            icon: <Settings size={ICON_SIZE} strokeWidth={ICON_STROKE_WIDTH} />,
            link: ref && `/project/${ref}/settings/general`,
            items: settingsMenu,
          },
        ]
      : []),
  ]
}<|MERGE_RESOLUTION|>--- conflicted
+++ resolved
@@ -50,11 +50,8 @@
     edgeFunctions?: boolean
     storage?: boolean
     realtime?: boolean
-<<<<<<< HEAD
     authOverviewPage?: boolean
-=======
     isStorageV2?: boolean
->>>>>>> a2f69554
   }
 ): Route[] => {
   const isProjectActive = project?.status === PROJECT_STATUS.ACTIVE_HEALTHY
@@ -65,11 +62,8 @@
   const edgeFunctionsEnabled = features?.edgeFunctions ?? true
   const storageEnabled = features?.storage ?? true
   const realtimeEnabled = features?.realtime ?? true
-<<<<<<< HEAD
   const authOverviewPageEnabled = features?.authOverviewPage ?? false
-=======
   const isStorageV2 = features?.isStorageV2 ?? false
->>>>>>> a2f69554
 
   const databaseMenu = generateDatabaseMenu(project)
   const authMenu = generateAuthMenu(ref as string)
