--- conflicted
+++ resolved
@@ -3,12 +3,8 @@
 
 import { LOCAL_STORAGE_KEYS } from 'common'
 import { handleError, post } from 'data/fetchers'
-<<<<<<< HEAD
+import { IS_PLATFORM } from 'lib/constants'
 import { usePathname } from 'next/navigation'
-=======
-import { IS_PLATFORM } from 'lib/constants'
-import { useRouter } from 'next/router'
->>>>>>> 9cdabe18
 import type { ResponseError } from 'types'
 
 type SendPageLeaveBody = components['schemas']['TelemetryPageLeaveBody']
@@ -36,12 +32,8 @@
   onError,
   ...options
 }: Omit<UseMutationOptions<SendPageLeaveData, ResponseError>, 'mutationFn'> = {}) => {
-<<<<<<< HEAD
   const pathname = usePathname()
-=======
-  const router = useRouter()
 
->>>>>>> 9cdabe18
   const url = typeof window !== 'undefined' ? window.location.href : ''
   const title = typeof document !== 'undefined' ? document?.title : ''
 
