--- conflicted
+++ resolved
@@ -15,7 +15,7 @@
 
 This library supports Node.js `^16.15.0`.
 
-```sh
+```sh Terminal
 npm install @supabase/auth-helpers-sveltekit
 ```
 
@@ -121,7 +121,6 @@
 
 </Admonition>
 
-<<<<<<< HEAD
 ### Code Exchange Route
 
 The `Code Exchange` route is required for the [server-side auth flow](https://supabase.com/docs/guides/auth/server-side-rendering) implemented by the SvelteKit Auth Helpers. It exchanges an auth `code` for the user's `session`, which is set as a cookie for future requests made to Supabase.
@@ -177,7 +176,7 @@
 
 In order to get the most out of TypeScript and it's intellisense, you should import the generated Database types into the `app.d.ts` type definition file that comes with your SvelteKit project, where `import('./DatabaseDefinitions')` points to the generated types file outlined in [v2 docs here](https://supabase.com/docs/reference/javascript/release-notes#typescript-support) after you have logged in, linked, and generated types through the Supabase CLI.
 
-```ts
+```ts src/app.d.ts
 // src/app.d.ts
 
 import { SupabaseClient, Session } from '@supabase/supabase-js'
@@ -221,11 +220,6 @@
   defaultActiveId="js"
 >
 <TabPanel id="js" label="JavaScript">
-=======
-```ts src/routes/+layout.server.ts
-// src/routes/+layout.server.ts
-import type { LayoutServerLoad } from './$types'
->>>>>>> cae7b128
 
 ```js src/routes/+layout.server.js
 // src/routes/+layout.server.js
