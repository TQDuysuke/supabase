--- conflicted
+++ resolved
@@ -60,7 +60,6 @@
           },
         }}
       />
-<<<<<<< HEAD
       <LayoutMainContent>
         <div className={['relative transition-all ease-out', 'duration-150 '].join(' ')}>
           {/* <p className="text-brand-900 tracking-wider">Tutorials</p> */}
@@ -69,24 +68,6 @@
             {/* <div className="max-w-xs w-32 h-[1px] bg-gradient-to-r from-brand-800 to-brand-900 my-16"></div> */}
             <MDXProvider components={components} children={props.children} />
           </article>
-=======
-      <div className={['relative transition-all ease-out', 'duration-150 '].join(' ')}>
-        {/* <p className="text-brand-900 tracking-wider">Tutorials</p> */}
-        <article className="prose dark:prose-dar max-w-none">
-          <h1>{props.meta.title}</h1>
-          {/* <div className="max-w-xs w-32 h-[1px] bg-gradient-to-r from-brand-800 to-brand-900 my-16"></div> */}
-          <MDXProvider components={components} children={props.children} />
-        </article>
-      </div>
-      {hasTableOfContents && !props.meta?.hide_table_of_contents && (
-        <div
-          className={[
-            'border-scale-400 dark:bg-scale-200 table-of-contents-height border-l',
-            'thin-scrollbar overflow-y-auto sticky hidden md:block md:col-span-3 px-2',
-          ].join(' ')}
-        >
-          <TableOfContents toc={props.toc} video={props.meta?.video} />
->>>>>>> 924c122e
         </div>
         {hasTableOfContents && !props.meta?.hide_table_of_contents && (
           <div
