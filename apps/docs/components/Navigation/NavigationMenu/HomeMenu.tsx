import { useTheme } from 'common/Providers'
import Image from 'next/image'
import Link from 'next/link'
import { useRouter } from 'next/router'
import { Fragment } from 'react'
import { Badge } from '~/../../packages/ui'
<<<<<<< HEAD

const home = [
  [
    {
      label: 'Home',
      icon: '/img/icons/menu/home',
      href: '/',
      level: 'home',
    },
    {
      label: 'Getting Started',
      icon: '/img/icons/menu/getting-started',
      href: '/guides/getting-started',
      level: 'gettingstarted',
    },
  ],
  [
    {
      label: 'Database',
      icon: '/img/icons/menu/database',
      href: '/guides/database',
      level: 'database',
    },
    {
      label: 'Serverless APIs',
      icon: '/img/icons/menu/reference',
      href: '/guides/api',
      level: 'api',
    },
    {
      label: 'Auth',
      icon: '/img/icons/menu/auth',
      href: '/guides/auth',
      level: 'auth',
    },
    {
      label: 'Edge Functions',
      icon: '/img/icons/menu/functions',
      href: '/guides/functions',
      level: 'functions',
    },
    {
      label: 'Realtime',
      icon: '/img/icons/menu/realtime',
      href: '/guides/realtime',
      level: 'realtime',
    },
    {
      label: 'Storage',
      icon: '/img/icons/menu/storage',
      href: '/guides/storage',
      level: 'storage',
    },
  ],
  [
    {
      label: 'Platform',
      icon: '/img/icons/menu/platform',
      href: '/guides/platform',
      level: 'platform',
    },
    {
      label: 'Resources',
      icon: '/img/icons/menu/platform',
      href: '/guides/resources',
      level: 'resources',
    },
    {
      label: 'Self-Hosting',
      icon: '/img/icons/menu/platform',
      href: '/guides/self-hosting',
      level: 'self_hosting',
    },
    {
      label: 'Integrations',
      icon: '/img/icons/menu/integrations',
      hasLightIcon: true,
      href: '/guides/integrations',
      level: 'integrations',
    },
  ],
  [
    {
      label: 'Client Library Reference',
    },
    {
      label: 'JavaScript',
      icon: '/img/icons/menu/reference-javascript',
      href: '/reference/javascript/introduction',
      level: 'reference_javascript',
    },
    {
      label: 'Flutter',
      icon: '/img/icons/menu/reference-dart',
      href: '/reference/dart/introduction',
      level: 'reference_dart',
    },
    {
      label: 'Python',
      icon: '/img/icons/menu/reference-python',
      href: '/reference/python/introduction',
      level: 'reference_python',
      community: true,
    },
    {
      label: 'C#',
      icon: '/img/icons/menu/reference-csharp',
      href: '/reference/csharp/introduction',
      level: 'reference_csharp',
      community: true,
    },
    {
      label: 'Swift',
      icon: '/img/icons/menu/reference-swift',
      href: '/reference/swift/introduction',
      level: 'reference_swift',
      community: true,
    },
    {
      label: 'Kotlin',
      icon: '/img/icons/menu/reference-kotlin',
      href: '/reference/kotlin/introduction',
      level: 'reference_kotlin',
      community: true,
    },
    {
      label: 'Tools',
    },
    {
      label: 'Management API',
      icon: '/img/icons/menu/reference-api',
      href: '/reference/api/introduction',
      level: 'reference_javascript',
    },
    {
      label: 'Supabase CLI',
      icon: '/img/icons/menu/reference-cli',
      href: '/guides/cli',
      level: 'reference_javascript',
    },
  ],
]
=======
import { cn } from 'ui/src/utils/cn'
import { HOMEPAGE_MENU_ITEMS } from './NavigationMenu.constants'
import HomeMenuIconPicker from './HomeMenuIconPicker'
>>>>>>> 0d9c6f9c

const NavigationMenuHome = ({ active }) => {
  return (
    <div
      className={[
        'transition-all duration-150 ease-out',
        active ? 'opacity-100 ml-0 delay-150' : 'opacity-0 -ml-8 invisible absolute',
      ].join(' ')}
    >
      <ul className="relative w-full flex flex-col gap-6">
        {HOMEPAGE_MENU_ITEMS.map((section, sectionIndex) => {
          return (
            <Fragment key={`section-container-${sectionIndex}-border`}>
              {sectionIndex !== 0 && (
                <div
                  className="h-px w-full bg-blackA-300 dark:bg-whiteA-300"
                  key={`section-${sectionIndex}-border`}
                ></div>
              )}
              <div key={`section-${sectionIndex}`}>
                <div className="flex flex-col gap-4">
                  {section.map((link, i) => {
                    if (!link.href) {
                      return (
                        <div
                          key={link.label}
                          className={cn(
                            'font-mono uppercase text-xs text-scale-900 ',
                            i !== 0 && 'mt-4'
                          )}
                        >
                          {link.label}
                        </div>
                      )
                    } else {
                      return (
                        <Link href={link.href} passHref key={link.label}>
                          <a>
                            <li
                              className={[
                                'group flex items-center gap-2',
                                'text-sm transition-all duration-150 text-scale-1100 hover:text-scale-1200  hover:cursor-pointer ',
                              ].join(' ')}
                            >
                              {link?.icon && <HomeMenuIconPicker icon={link.icon} />}
                              {link.label}
                              {link.community && <Badge size="small">Community</Badge>}
                            </li>
                          </a>
                        </Link>
                      )
                    }
                  })}
                </div>
              </div>
            </Fragment>
          )
        })}
      </ul>
    </div>
  )
}

export default NavigationMenuHome<|MERGE_RESOLUTION|>--- conflicted
+++ resolved
@@ -4,154 +4,9 @@
 import { useRouter } from 'next/router'
 import { Fragment } from 'react'
 import { Badge } from '~/../../packages/ui'
-<<<<<<< HEAD
-
-const home = [
-  [
-    {
-      label: 'Home',
-      icon: '/img/icons/menu/home',
-      href: '/',
-      level: 'home',
-    },
-    {
-      label: 'Getting Started',
-      icon: '/img/icons/menu/getting-started',
-      href: '/guides/getting-started',
-      level: 'gettingstarted',
-    },
-  ],
-  [
-    {
-      label: 'Database',
-      icon: '/img/icons/menu/database',
-      href: '/guides/database',
-      level: 'database',
-    },
-    {
-      label: 'Serverless APIs',
-      icon: '/img/icons/menu/reference',
-      href: '/guides/api',
-      level: 'api',
-    },
-    {
-      label: 'Auth',
-      icon: '/img/icons/menu/auth',
-      href: '/guides/auth',
-      level: 'auth',
-    },
-    {
-      label: 'Edge Functions',
-      icon: '/img/icons/menu/functions',
-      href: '/guides/functions',
-      level: 'functions',
-    },
-    {
-      label: 'Realtime',
-      icon: '/img/icons/menu/realtime',
-      href: '/guides/realtime',
-      level: 'realtime',
-    },
-    {
-      label: 'Storage',
-      icon: '/img/icons/menu/storage',
-      href: '/guides/storage',
-      level: 'storage',
-    },
-  ],
-  [
-    {
-      label: 'Platform',
-      icon: '/img/icons/menu/platform',
-      href: '/guides/platform',
-      level: 'platform',
-    },
-    {
-      label: 'Resources',
-      icon: '/img/icons/menu/platform',
-      href: '/guides/resources',
-      level: 'resources',
-    },
-    {
-      label: 'Self-Hosting',
-      icon: '/img/icons/menu/platform',
-      href: '/guides/self-hosting',
-      level: 'self_hosting',
-    },
-    {
-      label: 'Integrations',
-      icon: '/img/icons/menu/integrations',
-      hasLightIcon: true,
-      href: '/guides/integrations',
-      level: 'integrations',
-    },
-  ],
-  [
-    {
-      label: 'Client Library Reference',
-    },
-    {
-      label: 'JavaScript',
-      icon: '/img/icons/menu/reference-javascript',
-      href: '/reference/javascript/introduction',
-      level: 'reference_javascript',
-    },
-    {
-      label: 'Flutter',
-      icon: '/img/icons/menu/reference-dart',
-      href: '/reference/dart/introduction',
-      level: 'reference_dart',
-    },
-    {
-      label: 'Python',
-      icon: '/img/icons/menu/reference-python',
-      href: '/reference/python/introduction',
-      level: 'reference_python',
-      community: true,
-    },
-    {
-      label: 'C#',
-      icon: '/img/icons/menu/reference-csharp',
-      href: '/reference/csharp/introduction',
-      level: 'reference_csharp',
-      community: true,
-    },
-    {
-      label: 'Swift',
-      icon: '/img/icons/menu/reference-swift',
-      href: '/reference/swift/introduction',
-      level: 'reference_swift',
-      community: true,
-    },
-    {
-      label: 'Kotlin',
-      icon: '/img/icons/menu/reference-kotlin',
-      href: '/reference/kotlin/introduction',
-      level: 'reference_kotlin',
-      community: true,
-    },
-    {
-      label: 'Tools',
-    },
-    {
-      label: 'Management API',
-      icon: '/img/icons/menu/reference-api',
-      href: '/reference/api/introduction',
-      level: 'reference_javascript',
-    },
-    {
-      label: 'Supabase CLI',
-      icon: '/img/icons/menu/reference-cli',
-      href: '/guides/cli',
-      level: 'reference_javascript',
-    },
-  ],
-]
-=======
 import { cn } from 'ui/src/utils/cn'
 import { HOMEPAGE_MENU_ITEMS } from './NavigationMenu.constants'
 import HomeMenuIconPicker from './HomeMenuIconPicker'
->>>>>>> 0d9c6f9c
 
 const NavigationMenuHome = ({ active }) => {
   return (
