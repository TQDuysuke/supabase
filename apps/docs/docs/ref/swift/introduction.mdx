---
id: introduction
title: Introduction
hideTitle: true
---

<div className="flex items-start gap-6 not-prose" id="introduction">
  <IconMenuSwift width={35} height={35} />
  <div className="flex flex-col gap-2">
    <h1 className="text-3xl text-scale-1200 m-0">Swift Client Library</h1>
    <h2 className="text-base font-mono text-scale-1100">@supabase-community/supabase-swift</h2>
  </div>
</div>

<div className="max-w-xl">
This reference documents every object and method available in Supabase's Swift library, [supabase-swift](https://github.com/supabase-community/supabase-swift). You can use supabase-swift to interact with your Postgres database, listen to database changes, invoke Deno Edge Functions, build login and user management functionality, and manage large files.

We also provide a [supabase](https://pub.dev/packages/supabase) package for non-Swift projects.

<<<<<<< HEAD
=======
We also provide a [supabase](https://pub.dev/packages/supabase) package for non-Swift projects.

>>>>>>> af4237b9
</div>

<div className="max-w-xl bg-slate-300 px-4 py-2 rounded-md">
  <p>The Swift client library is created and maintained by the Supabase community, and is not an official library. Please be tolerant of areas where the library is still being developed, and — as with all the libraries — feel free to contribute wherever you find issues.</p>

<p>Huge thanks to official maintainer, [Maail](https://github.com/maail).</p>

</div><|MERGE_RESOLUTION|>--- conflicted
+++ resolved
@@ -17,11 +17,6 @@
 
 We also provide a [supabase](https://pub.dev/packages/supabase) package for non-Swift projects.
 
-<<<<<<< HEAD
-=======
-We also provide a [supabase](https://pub.dev/packages/supabase) package for non-Swift projects.
-
->>>>>>> af4237b9
 </div>
 
 <div className="max-w-xl bg-slate-300 px-4 py-2 rounded-md">
