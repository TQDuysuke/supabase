--- conflicted
+++ resolved
@@ -21,14 +21,10 @@
 import MobileMenu from './MobileMenu'
 import MenuItem from './MenuItem'
 import RightClickBrandLogo from './RightClickBrandLogo'
-<<<<<<< HEAD
-import LW12CountdownBanner from 'ui/src/layout/banners/LW12CountdownBanner/LW12CountdownBanner'
 import useDropdownMenu from './useDropdownMenu'
-=======
 import { allBlogPosts } from 'contentlayer/generated'
 import { getMenu } from '~/data/nav'
 import { sortDates } from '~/lib/helpers'
->>>>>>> 2fa4d27a
 
 interface Props {
   hideNavbar: boolean
@@ -40,17 +36,12 @@
   const router = useRouter()
   const { width } = useWindowSize()
   const [open, setOpen] = useState(false)
-<<<<<<< HEAD
   const user = useUser()
   const dropdownMenu = useDropdownMenu(user)
   const isLoggedIn =
     (isBrowser && globalThis?.localStorage?.getItem(STORAGE_KEY)) || useIsLoggedIn()
-=======
-  const isLoggedIn = useIsLoggedIn()
-  const isUserLoading = useIsUserLoading()
   const latestBlogPosts = allBlogPosts.sort(sortDates).slice(0, 2)
   const menu = getMenu(latestBlogPosts)
->>>>>>> 2fa4d27a
 
   const isHomePage = router.pathname === '/'
   const isLaunchWeekPage = router.pathname.includes('/launch-week')
