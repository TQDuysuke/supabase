--- conflicted
+++ resolved
@@ -5,16 +5,6 @@
       <link>https://supabase.com</link>
       <description>Latest news from Supabase</description>
       <language>en</language>
-<<<<<<< HEAD
-      <lastBuildDate>Tue, 11 Jul 2023 22:10:00 +0000</lastBuildDate>
-      <atom:link href="https://supabase.com/rss.xml" rel="self" type="application/rss+xml"/>
-      <item>
-  <guid>https://supabase.com/blog/postgrest-11-1-release</guid>
-  <title>What is new in PostgREST v11.1?</title>
-  <link>https://supabase.com/blog/postgrest-11-1-release</link>
-  <description>Impersonated Role Settings, Configurable Isolation Level, improved Bulk Insert, and more</description>
-  <pubDate>Tue, 11 Jul 2023 22:10:00 +0000</pubDate>
-=======
       <lastBuildDate>Wed, 05 Jul 2023 23:00:00 GMT</lastBuildDate>
       <atom:link href="https://supabase.com/rss.xml" rel="self" type="application/rss+xml"/>
       <item>
@@ -92,24 +82,13 @@
   <title>Next steps for Postgres pluggable storage</title>
   <link>https://supabase.com/blog/postgres-pluggable-strorage</link>
   <description>Exploring history of Postgres pluggable storage and the possibility of landing it in the Postgres core.</description>
-  <pubDate>Sun, 30 Apr 2023 23:00:00 GMT</pubDate>
->>>>>>> cdc1a2fc
+  <pubDate>Sun, 30 Apr 2023 23:00:00 GMT</pubDate
 </item>
 <item>
   <guid>https://supabase.com/blog/launch-week-7-hackathon-winners</guid>
   <title>Launch Week 7 Hackathon Winners</title>
   <link>https://supabase.com/blog/launch-week-7-hackathon-winners</link>
   <description>Announcing the winners of the Launch Week 7 Hackathon!</description>
-<<<<<<< HEAD
-  <pubDate>Sun, 23 Apr 2023 22:10:00 +0000</pubDate>
-</item>
-<item>
-  <guid>https://supabase.com/blog/whats-new-in-pg-graphql-v1-2</guid>
-  <title>What's New in pg_graphql v1.2</title>
-  <link>https://supabase.com/blog/whats-new-in-pg-graphql-v1-2</link>
-  <description>New Features in the v1.2 release of pg_graphql</description>
-  <pubDate>Thu, 20 Apr 2023 22:10:00 +0000</pubDate>
-=======
   <pubDate>Sun, 23 Apr 2023 23:00:00 GMT</pubDate>
 </item>
 <item>
@@ -118,7 +97,6 @@
   <link>https://supabase.com/blog/whats-new-in-pg-graphql-v1-2</link>
   <description>New Features in the v1.2 release of pg_graphql</description>
   <pubDate>Thu, 20 Apr 2023 23:00:00 GMT</pubDate>
->>>>>>> cdc1a2fc
 </item>
 <item>
   <guid>https://supabase.com/blog/supabase-studio-2.0</guid>
@@ -734,11 +712,7 @@
   <title>GraphQL is now available in Supabase</title>
   <link>https://supabase.com/blog/graphql-now-available</link>
   <description>GraphQL support is now in general availability on the Supabase platform via our open source PostgreSQL extension, pg_graphql.</description>
-<<<<<<< HEAD
-  <pubDate>Mon, 28 Mar 2022 22:10:00 +0000</pubDate>
-=======
   <pubDate>Mon, 28 Mar 2022 23:00:00 GMT</pubDate>
->>>>>>> cdc1a2fc
 </item>
 <item>
   <guid>https://supabase.com/blog/community-day-lw4</guid>
