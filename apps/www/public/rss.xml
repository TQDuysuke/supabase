--- conflicted
+++ resolved
@@ -5,22 +5,14 @@
       <link>https://supabase.com</link>
       <description>Latest news from Supabase</description>
       <language>en</language>
-<<<<<<< HEAD
       <lastBuildDate>Mon, 07 Nov 2022 16:04:00 +0000</lastBuildDate>
-=======
-      <lastBuildDate>Mon, 07 Nov 2022 03:03:30 +0000</lastBuildDate>
->>>>>>> 4d6e9b59
       <atom:link href="https://supabase.com/rss.xml" rel="self" type="application/rss+xml"/>
       <item>
   <guid>https://supabase.com/blog/authentication-in-ionic-angular</guid>
   <title>Authentication in Ionic Angular with Supabase</title>
   <link>https://supabase.com/blog/authentication-in-ionic-angular</link>
   <description>Learn how to build an Ionic Angular app with authentication, Row Level Security, and Magic Link auth.</description>
-<<<<<<< HEAD
   <pubDate>Mon, 07 Nov 2022 16:04:00 +0000</pubDate>
-=======
-  <pubDate>Mon, 07 Nov 2022 03:03:30 +0000</pubDate>
->>>>>>> 4d6e9b59
 </item>
 <item>
   <guid>https://supabase.com/blog/supabase-beta-update-october-2022</guid>
@@ -223,11 +215,7 @@
   <title>Flutter Tutorial: building a Flutter chat app</title>
   <link>https://supabase.com/blog/flutter-tutorial-building-a-chat-app</link>
   <description>Learn how to build a Flutter chat app with open source and scalable backend (inc. auth, realtime, database, and more).</description>
-<<<<<<< HEAD
   <pubDate>Wed, 29 Jun 2022 16:04:00 +0000</pubDate>
-=======
-  <pubDate>Wed, 29 Jun 2022 02:02:30 +0000</pubDate>
->>>>>>> 4d6e9b59
 </item>
 <item>
   <guid>https://supabase.com/blog/visualizing-supabase-data-using-metabase</guid>
