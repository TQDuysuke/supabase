--- conflicted
+++ resolved
@@ -5,31 +5,6 @@
       <link>https://supabase.io</link>
       <description>Latest news from Supabase</description>
       <language>en</language>
-<<<<<<< HEAD
-      <lastBuildDate>Wed, 24 Mar 2021 16:00:00 GMT</lastBuildDate>
-      <atom:link href="https://supabase.io/blog/rss.xml" rel="self" type="application/rss+xml"/>
-      
-<item>
-  <guid>https://supabase.io/blog/2021-03-25-launch-week</guid>
-  <title>Launch week</title>
-  <link>https://supabase.io/blog/2021-03-25-launch-week</link>
-  <description>Five days of Supabase.</description>
-  <pubDate>Wed, 24 Mar 2021 16:00:00 GMT</pubDate>
-</item>
-
-<item>
-  <guid>https://supabase.io/blog/2021-03-25-angels-of-supabase</guid>
-  <title>Angels of Supabase</title>
-  <link>https://supabase.io/blog/2021-03-25-angels-of-supabase</link>
-  <description>Meet the investors of Supabase.</description>
-  <pubDate>Wed, 24 Mar 2021 16:00:00 GMT</pubDate>
-</item>
-
-<item>
-  <guid>https://supabase.io/blog/2021-03-22-In-The-Loop</guid>
-  <title>Developers stay up to date with intheloop.dev</title>
-  <link>https://supabase.io/blog/2021-03-22-In-The-Loop</link>
-=======
       <lastBuildDate>Sun, 21 Mar 2021 16:00:00 GMT</lastBuildDate>
       <atom:link href="https://supabase.io/blog/rss.xml" rel="self" type="application/rss+xml"/>
       
@@ -37,17 +12,12 @@
   <guid>https://supabase.io/blog/2021/03/22/In-The-Loop</guid>
   <title>Developers stay up to date with intheloop.dev</title>
   <link>https://supabase.io/blog/2021/03/22/In-The-Loop</link>
->>>>>>> 4cf6e24e
   <description>Learn why Kevin is building intheloop.dev with Supabase</description>
   <pubDate>Sun, 21 Mar 2021 16:00:00 GMT</pubDate>
 </item>
 
 <item>
-<<<<<<< HEAD
-  <guid>https://supabase.io/blog/2021-03-11-using-supabase-replit</guid>
-=======
   <guid>https://supabase.io/blog/2021/03/11/using-supabase-replit</guid>
->>>>>>> 4cf6e24e
   <title>Using Supabase in Replit</title>
   <link>https://supabase.io/blog/2021/03/11/using-supabase-replit</link>
   <description>Free hosted relational database from within your node.js repl</description>
